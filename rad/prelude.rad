--- conflicted
+++ resolved
@@ -1,4 +1,3 @@
-<<<<<<< HEAD
 (load! "rad/prelude/doc.rad")
 (load! "rad/prelude/should-be.rad")
 (load! "rad/prelude/recursion.rad")
@@ -7,6 +6,7 @@
 (load! "rad/prelude/dict.rad")
 (load! "rad/prelude/ref.rad")
 (load! "rad/prelude/lens.rad")
+(load! "rad/prelude/io.rad")
 
 (define pure-prelude-files
   (list
@@ -59,590 +59,6 @@
 (document 'send-prelude!
           '(("chain-id" string))
           "Send the pure prelude to a chain.")
-=======
-(define document
-  (lambda (name args description)
-    (define old (read-ref _doc-ref))
-    (write-ref
-       _doc-ref
-       (insert name (dict :args args :desc description) old))))
-
-(document 'document
-  '(("name" atom) '("args" list) '("description" desc))
-  "Documents an atom. The documentation can then be retrieved with '(doc name)'.")
-
-;; doc
-
-(define doc
-  (lambda (name)
-    (define the-doc (lookup name (read-ref _doc-ref)))
-    (string-append
-       (lookup :desc the-doc)
-       "\nArguments:\n\t"
-       (show (lookup :args the-doc)))))
-
-(document 'doc
-  '(("name" atom))
-  "Retrieves the documentation for an atom, if there is any.")
-
-;; should-be
-
-(define should-be
-  (lambda (name x y)
-    (if (eq? x y)
-        (print! (string-append "Test '" name "' succeeded"))
-      (print! (string-append "Test '" name "' failed")))))
-
-(document 'should-be
-  '(("test-name" string) ("actual" any) ("expected" any))
-  "Checks that 'actual' equals 'expected'. Used for tests")
-
-(should-be "doc" (string? (doc 'doc)) #t)
-
-;; read-line
-(define read-line
-  (lambda () (read (get-line!))))
-
-;; boolean functions ;;;;;;;;;;;;;;;;;;;;;;;;;;;;;;;;;;;;;;;;;;;;;;;;;;;;;;;;;
-
-;; not
-
-(define not (lambda (x) (if x #f #t)))
-
-(document 'not
-  '(("arg" any))
-  "True if 'arg' is #f, false otherwise.")
-
-;; and
-
-(define and
-  (lambda (x y)
-    (if x y x)))
-
-(document 'and
-  '(("arg1" any) ("arg2" any))
-  "Returns 'arg2' if 'arg1' is not #f, otherwise returns 'arg1'")
-
-(should-be "and" (and #t #t) #t)
-(should-be "and" (and #t #f) #f)
-(should-be "and" (and #f #t) #f)
-(should-be "and" (and #f #f) #f)
-
-;; or
-
-(define or
-  (lambda (x y)
-    (if x x y)))
-
-(document 'or
-  '(("arg1" any) ("arg2" any))
-  "Returns 'arg1' if 'arg1' is not #f, otherwise returns 'arg2'")
-
-(should-be "or" (or #t #t) #t)
-(should-be "or" (or #t #f) #t)
-(should-be "or" (or #f #t) #t)
-(should-be "or" (or #f #f) #f)
-
-;; all
-
-(define all
-  (lambda (xs) (foldr and #t xs)))
-
-(should-be "all" (all '()) #t)
-(should-be "all" (all '(#t)) #t)
-(should-be "all" (all '(#f)) #f)
-(should-be "all" (all '(#t #t #t #t)) #t)
-(should-be "all" (all '(#t #t #f #t)) #f)
-
-;; some
-
-(define some
-  (lambda (xs) (foldr or #f xs)))
-
-(should-be "some" (some '()) #f)
-(should-be "some" (some '(#t)) #t)
-(should-be "some" (some '(#f)) #f)
-(should-be "some" (some '(#f #f #f)) #f)
-(should-be "some" (some '(#t #t #t #t)) #t)
-(should-be "some" (some '(#t #t #f #t)) #t)
-
-;; y-combinators ;;;;;;;;;;;;;;;;;;;;;;;;;;;;;;;;;;;;;;;;;;;;;;;;;;;;;;;;;;;;;
-
-(define Y
-  (lambda (h)
-    ((lambda (x) (x x))
-     (lambda (g)
-       (h (lambda (arg) ((g g) arg)))))))
-(define Y2
-  (lambda (h)
-    ((lambda (x) (x x))
-     (lambda (g)
-       (h (lambda (arg1 arg2) ((g g) arg1 arg2)))))))
-
-((lambda ()
-  (define fac (Y (lambda (f) (lambda (x) (if (< x 2) 1 (* x (f (- x 1))))))))
-  (should-be "fac" (fac 10) 3628800)))
-
-;; List functions ;;;;;;;;;;;;;;;;;;;;;;;;;;;;;;;;;;;;;;;;;;;;;;;;;;;;;;;;;;;;
-
-;; nil
-
-(define nil (list))
-
-;; empty?
-
-(define empty? (lambda (ls) (eq? ls nil)))
-
-(document 'empty?
-  '(("list" list))
-  "True if 'list' is empty, false otherwise.")
-
-(should-be "empty" (empty? (list 2)) #f)
-
-
-;; length
-
-(define length
-  (lambda (xs)
-    (foldr (lambda (x acc) (+ acc 1)) 0 xs)))
-
-(document 'length
-  '(("list" list))
-  "Returns the length of 'list'.")
-
-(should-be "length" (length nil) 0)
-(should-be "length" (length (list 2)) 1)
-
-;; reverse
-
-(define reverse (lambda (ls)
-  (define go (Y2 (lambda (go)
-    (lambda (acc new)
-      (if (empty? new)
-          acc
-          (go (cons (head new) acc) (tail new)))))))
-  (go (list) ls)))
-
-(document 'reverse
-  '(("list" list))
-  "Returns the reversed 'list'.")
-
-(should-be "reverse" (reverse (list 1 2 3)) (list 3 2 1))
-
-;; range
-
-(define range (Y2 (lambda (range) (lambda (from to)
-  (if (eq? from to)
-      (list to)
-      (cons from (range (+ 1 from) to)))))))
-
-(document 'range
-  '(("start" number) ("end" number))
-  "Returns a list with all integers from 'start' to 'end', inclusive.")
-
-(should-be "range" (range 1 5) (list 1 2 3 4 5))
-
-;; concat
-
-(define concat (lambda (list1 list2)
-  (foldr (lambda (a b) (cons a b)) list2 list1)))
-
-(document 'concat
-  '(("list1" list) ("list2" list))
-  "Concatenates 'list1' and 'list2'.")
-
-(should-be "concat" (concat '(1 2 3) '(4 5 6)) '(1 2 3 4 5 6))
-
-
-;; filter
-
-(define filter (Y2 (lambda (filter) (lambda (pred ls)
-  (if (empty? ls)
-      ls
-  (if (pred (head ls))
-      (cons (head ls) (filter pred (tail ls)))
-      (filter pred (tail ls))))))))
-
-(document 'filter
-  '(("filter-cond" function) ("list" list))
-  "Returns 'list' with only the elements that satisfy 'filter-cond'.")
-
-(should-be "filter"
-  (filter (lambda (x) (< x 10)) (list 3 10 11))
-  (list 3))
-
-;; dict functions ;;;;;;;;;;;;;;;;;;;;;;;;;;;;;;;;;;;;;;;;;;;;;;;;;;;;;;;;;;;;
-
-;; dict-from-list
-
-(define dict-from-list
-  (lambda (xs)
-    (foldr (lambda (kv acc) (insert (head kv) (head (tail kv)) acc)) (dict) xs)))
-
-(document 'dict-from-list
-  '(("list" list))
-  "Creates a dictionary from a list of key-value pairs.")
-
-(should-be "dict-from-list"
-           (dict-from-list (list (list :one 1) (list :two 2)))
-           (dict :one 1 :two 2))
-
-;; keys
-
-(define keys
-  (lambda (d)
-    (map head (seq d))))
-
-(document 'keys
-  '(("dict" dict))
-  "Returns the list of keys in a dictionary.")
-
-;; Uncomment this test once map is fixed.
-;; (should-be "keys"
-;;            (keys (dict :one 1 :two 2))
-;;            '(:one :two))
-
-
-;; modify-map
-(define modify-map (lambda (key fn mp)
-  (insert key (fn (lookup key mp)) mp)))
-
-(should-be "modify-map"
-  (modify-map 'a (lambda (x) (+ x 1)) (dict 'a 5))
-  (dict 'a 6))
-
-;; ref functions ;;;;;;;;;;;;;;;;;;;;;;;;;;;;;;;;;;;;;;;;;;;;;;;;;;;;;;;;;;;;;
-
-;; modify-ref
-(define modify-ref
-  (lambda (r fn)
-    (write-ref r (fn (read-ref r)))))
-
-(document 'modify-ref
-  '(("ref" ref) ("fn" function))
-  "Modify 'ref' by applying the provided function.")
-
-;; Lenses ;;;;;;;;;;;;;;;;;;;;;;;;;;;;;;;;;;;;;;;;;;;;;;;;;;;;;;;;;;;;;;;;;;;;
-
-;; make-lens
-
-(define make-lens
-  (lambda (g s)
-    (dict 'getter g 'setter s)))
-
-(document 'make-lens
-  '(("getter" function) ("setter" function))
-  "Makes a lens out of a getter and a setter.")
-
-;; view
-
-(define view
-  (lambda (lens target)
-    ((lookup 'getter lens) target)))
-
-(document 'view
-  '(("lens" dict) ("target" any))
-  "View a value through a lens.")
-
-;; set
-
-(define set
-  (lambda (lens new-view target)
-    ((lookup 'setter lens) new-view target)))
-
-(document 'set
-  '(("lens" dict) ("value" any) ("target" any))
-  "Set a value though a lens.")
-
-;; id-lens
-
-(define id-lens
-  (make-lens
-   (lambda (target) target)
-   (lambda (new-view target) new-view)))
-
-(document 'id-lens
-  '()
-  "The identity lens.")
-
-;; ..
-
-(define ..
-  (lambda (lens1 lens2)
-    (make-lens
-     (lambda (target) (view lens2 (view lens1 target)))
-     (lambda (new-view target) (set lens1 (set lens2 new-view (view lens1 target)) target)))))
-
-(document '..
-  '(("lens1" dict) ("lens2" dict))
-  "Compose two lenses.")
-
-;; ...
-
-(define ... (lambda (lenses) (foldr .. id-lens lenses)))
-
-(document '...
-  '(("lenses" list))
-  "Compose multiple lenses.")
-
-;; over
-(define over
-  (lambda (lens f target)
-    (set lens (f (view lens target)) target)))
-
-(document 'over
-  '(("lens" dict) ("fn" function) ("target" any))
-  "Modify a value through a lens.")
-
-;; @
-
-(define @
-  (lambda (k)
-    (make-lens (lambda (mp) (lookup k mp))
-               (lambda (v mp) (insert k v mp)))))
-
-(document '@
-  '(("key" any))
-  " Returns a lens targetting keys of dicts.")
-
-(should-be "view lens"
-           (view (@ :one) (dict :one 1 :two 2))
-           1)
-
-(should-be "set lens"
-           (set (@ :two) 42 (dict :one 1 :two 2))
-           (dict :one 1 :two 42))
-
-(should-be "over lens"
-           (over (@ :one) (lambda (x) (+ x 1)) (dict :one 1 :two 2))
-           (dict :one 2 :two 2))
-
-(should-be "lens composition"
-           (over (.. (@ :a) (@ :b))
-                 (lambda (x) (+ x 1))
-                 (dict :a (dict :b 2)))
-           (dict :a (dict :b 3)))
-
-(do (define d
-      (lambda (x) (dict :a (dict :b (dict :c x)))))
-    (should-be "deep lenses"
-               (over (... (list (@ :a) (@ :b) (@ :c)))
-                     (lambda (x) (+ x 1))
-                     (d 0))
-               (d 1)))
-
-;; Lens access to refs
-
-;; view-ref
-(define view-ref
-  (lambda (r lens)
-    (view lens (read-ref r))))
-
-(document 'view-ref
-  '(("ref" ref) ("lens" dict))
-  "Like 'view', but for refs.")
-
-(should-be "view-ref"
-           (view-ref (ref (dict :key 1)) (@ :key))
-           1)
-
-;; set-ref
-
-(define set-ref
-  (lambda (r lens v)
-    (modify-ref r (lambda (x) (set lens v x)))))
-
-(document 'set-ref
-  '(("ref" ref) ("lens" dict) ("new-value" any))
-  "Like 'set', but for refs.")
-
-(should-be "set-ref"
-           (do (define r (ref (dict :a 1)))
-               (set-ref r (@ :a) 2)
-               (view-ref r (@ :a)))
-           2)
-;; set-ref
-
-(define over-ref
-  (lambda (r lens f)
-    (modify-ref r (lambda (x) (over lens f x)))))
-
-(document 'over-ref
-  '(("ref" ref) ("lens" dict) ("fn" function))
-  "Like 'over', but for refs.")
-
-(should-be "over-ref"
-           (do (define r (ref (dict :a 2)))
-               (over-ref r (@ :a) (lambda (x) (* x 2)))
-               (view-ref r (@ :a)))
-           4)
-
-;; paper examples
-
-(define sas-password "very secret")
-(define sas-store (ref (dict)))
-(define sas-eval-ref (ref eval))
-
-;; self-amending key-val store
-(define sas-starting-eval
-  (lambda (expr)
-    (define command (head expr))
-    (cond
-     (eq? command 'get) (lookup (nth 1 expr) (read-ref sas-store))
-     (eq? command 'set) (modify-ref sas-store (lambda (s) (insert (nth 1 expr) (nth 2 expr) s)))
-     (and (eq? command 'update)
-          (eq? (nth 1 expr)
-               sas-password))
-     (write-ref sas-eval-ref (eval (nth 2 expr)))
-     :else (throw 'invalid-command "Valid commands are: 'get', 'set' and 'update'."))))
-
-;; Handle an input in the morphing state-machine.
-(define state-machine-input
-  (lambda (state i)
-    (define upd (lambda (s) ((view-ref state (@ :transition-fn)) s i)))
-    (over-ref state (@ :machine-state) upd)
-    (print! (string-append "ACCEPTED! new state: " (show (view-ref state (@ :machine-state)))))))
-
-;; Trigger a new vote
-(define state-machine-new-trans
-  (lambda (state func)
-    (if (eq? (view-ref state (@ :voting)) :nothing)
-        (do (set-ref state (@ :voting) (dict :votes (dict)
-                                             :proposed-function func))
-          (print! (string-append "A new transition function has been proposed! Please either agree or disagree with: " (show func))))
-      (throw 'invalid-input "Can't propose new transition function while vote is ongoing."))))
-
-(define state-machine-agree
-  (lambda (state voters userid)
-    (if (member? userid voters)
-        (do (set-ref state (... (list (@ :voting) (@ :votes) (@ userid))) #t)
-            (if (eq? (length (seq (view-ref state (.. (@ :voting) (@ :votes))))) (length voters))
-                (do (set-ref state (@ :transition-fn) (eval (view-ref state (.. (@ :voting) (@ :proposed-function)))))
-                    (set-ref state (@ :voting) :nothing)
-                    (print! "Voting has finished; a new transition function is in effect."))
-                '()))
-        (throw 'invalid-input "Not allowed to vote."))))
-
-(define state-machine-disagree
-  (lambda (state voters userid)
-    (if (member? userid voters)
-        (do (set-ref state (@ :voting) :nothing)
-            (print! "Voting has ended; someone disagreed."))
-        (throw 'invalid-input "You are not allowed to vote."))))
-
-;; Returns an eval which operates a state machine whose transition function may
-;; be updated. To update the transition function all voters must agree on it.
-(define state-machine-eval
-  (lambda (voters init-state init-transition)
-    (define state (ref (dict :machine-state init-state
-                             :transition-fn init-transition
-                             :voting :nothing)))
-    (lambda (expr)
-      (define verb (nth 0 expr))
-      (define input (nth 1 expr))
-      (cond
-       (eq? verb 'input)          (state-machine-input     state input)
-       (eq? verb 'new-trans-func) (state-machine-new-trans state input)
-       (eq? verb 'agree)          (state-machine-agree     state voters input)
-       (eq? verb 'disagree)       (state-machine-disagree  state voters input)))))
-
-(define integer-machine
-  (state-machine-eval (list "alice777" "bob_1337") 0 +))
-
-(define discussion
-  (state-machine-eval (list "james" "julian")
-                      ""
-                      (lambda (cur inp)
-                        (string-append cur "\n\n" (head inp) ": " (head (tail inp))))))
-
-(lambda (cur inp) (string-append cur "\n" (head inp) ": " (head (tail inp))))
-
-;; (do (define eval-ref (ref eval)) (define eval (lambda (e) ((read-ref eval-ref) e))))
-
-(define boom (quote (define eval (state-machine-eval '("alice" "bob") 0 +))))
-
-;; Account stuff. Should be moved elsewhere when we have an import mechanism
-
-(define create-currency (lambda ()
-
-  ;; The map of all accounts
-  (define accounts (ref (dict)))
-
-  ;; Create an account with 10 coins.
-  (define new-account (lambda (name)
-    (modify-ref accounts (lambda (acc)
-      (insert name 10 acc)))))
-
-  ;; Get an account's balance
-  (define account-balance (lambda (name)
-    (lookup name (read-ref accounts))))
-
-  ;; Transfer money
-  (define transfer (lambda (from to amount)
-    (define acc (read-ref accounts))
-    (write-ref accounts (if (> amount (lookup from acc))
-            (print! "not enough balance")
-            (modify-map
-              to
-              (lambda (x) (+ x amount))
-              (modify-map from (lambda (x) (- x amount)) acc))))))
-
-  (define dispatch (lambda (m)
-    (if (eq? m 'new-account) new-account
-    (if (eq? m 'account-balance) account-balance
-    (if (eq? m 'transfer) transfer
-        (print! "error: currency- unknown message"))))))
-  dispatch))
-
-(define currency (create-currency))
-
-
-(define new-eval (lambda (expr)
-  (if (eq? (head expr) 'new-account)
-      ((currency 'new-account) (head (tail expr)))
-  (if (eq? (head expr) 'account-balance)
-      ((currency 'account-balance) (head (tail expr)))
-  (if (eq? (head expr) 'transfer)
-      ((currency 'transfer) (head (tail expr)) (head (tail (tail expr))) (head
-          (tail
-                      (tail (tail expr)))))
-  (print! "transaction must be new-account, transfer, or account-balance"))))))
-
-;; Chains
-
-(define empty-state (dict
-    :env (dict 'eval base-eval)
-    :refs (list)))
-
-(define empty-chain (dict
-    :state empty-state
-    :logs (list)))
-
-(define chains (ref (dict "root" empty-chain)))
-
-;; Updates chain and prints new results.
-
-(define update-chain (lambda (chain-name)
-  (define cur-chains (read-ref chains))
-  (define this-chain (lookup chain-name cur-chains))
-  (define new-logs
-    (receive!
-      chain-name
-      (length (lookup :logs this-chain))))
-
-  ;; Eval the chain. If it fails to eval we don't change the ref and thrown an
-  ;; exception.
-  (define eval-next (lambda (acc new-expr)
-    (define eval-step (eval-with-env new-expr acc))
-    (print! (head eval-step))
-    (head (tail eval-step))))
-  (define eval-result (foldl eval-next (lookup :state this-chain) new-logs))
-  (define updated-chain
-     (modify-map :logs (lambda (x) (concat x new-logs))
-       (insert :state eval-result this-chain)))
-  (write-ref chains (insert chain-name updated-chain cur-chains))))
-
->>>>>>> 354eaee9
 
 ;; The Repl
 

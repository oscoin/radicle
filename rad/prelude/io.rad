--- conflicted
+++ resolved
@@ -88,13 +88,8 @@
 
 
 (def process!
-<<<<<<< HEAD
-  "Executes `command` using `execvp` with `to-write` as input. Stdout and stderr are inherit.
+  "Executes `command` using `execvp` with `to-write` as input. Stdout and stderr are inherited.
 See `man exec` for more information on `execvp`.
-=======
-  "Executes `command` using 'execvp'. with 'to-write' as input. Stdout and stderr are inherited.
-See 'man exec' for more information on 'execvp'.
->>>>>>> 5d50671b
 Example: `(process! \"ls\" [\"-Glah\"] \"\")`. "
   (fn [command args to-write]
     (def cp

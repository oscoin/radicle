--- conflicted
+++ resolved
@@ -203,8 +203,5 @@
   - TupleSections
   - TypeFamilies
   - TypeOperators
-<<<<<<< HEAD
   - NamedFieldPuns
-=======
-  - TypeApplications
->>>>>>> 7731e8d5
+  - TypeApplications
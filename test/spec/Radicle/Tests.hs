{-# LANGUAGE QuasiQuotes #-}
module Radicle.Tests where

import           Protolude hiding (toList)

import           Codec.Serialise (Serialise, deserialise, serialise)
import qualified Data.Map.Strict as Map
import           Data.Scientific (Scientific)
import           Data.Sequence (Seq(..))
import           Data.String.Interpolate (i)
import           Data.String.QQ (s)
import qualified Data.Text as T
import           GHC.Exts (fromList, toList)
import           System.IO.Unsafe (unsafePerformIO)
import           System.Process (CmdSpec(..), StdStream(..))
import           Test.Tasty
import           Test.Tasty.HUnit
import           Test.Tasty.QuickCheck
                 (Arbitrary, counterexample, testProperty, (==>))
import qualified Text.Megaparsec.Pos as Par

import           Radicle
import qualified Radicle.Internal.Annotation as Ann
import           Radicle.Internal.Arbitrary
import           Radicle.Internal.Core (asValue, noStack)
import           Radicle.Internal.Foo (Bar(..), Baz(..), Foo)
import           Radicle.Internal.TestCapabilities
import           Radicle.TH

test_eval :: [TestTree]
test_eval =
    [ testCase "Fails for undefined atoms" $
        [s|blah|] `failsWith` UnknownIdentifier toplevel [ident|blah|]

    , testCase "Keywords eval to themselves" $
        [s|:blah|] `succeedsWith` Keyword [ident|blah|]

    , testCase "Succeeds for defined atoms" $ do
        let prog = [s|
              (def rocky-clark "Steve Wozniak")
              rocky-clark
              |]
        prog `succeedsWith` String "Steve Wozniak"

    , testCase "vector syntax creates vectors" $ do
        "[]" `succeedsWith` Vec Empty
        "[1 2]" `succeedsWith` vec [int 1, int 2]
        "[1 :a [:b 2]]" `succeedsWith` vec [int 1, kw "a", vec [kw "b", int 2]]

    , testCase "vectors evaluate their elements" $
        "[(+ 1 2) (* 3 4)]" `succeedsWith` vec [int 3, int 12]

    , testCase "'dict' creates a Dict with given key/vals" $ do
        let prog1 = [s|(dict 'why "not")|]
        prog1 `succeedsWith` Dict (fromList [(Atom $ [ident|why|], String "not")])
        let prog2 = [s|(dict 3 1)|]
        prog2 `succeedsWith` Dict (fromList [(int 3, int 1)])

    , testCase "Dicts evaluate both keys are arguments" $ do
        "{(+ 1 1) (+ 1 1)}" `succeedsWith` Dict (fromList [(int 2, int 2)])
        "{(+ 1 1) :a (+ 0 2) :b}" `succeedsWith` Dict (fromList [(int 2, kw "a")])

    , testCase "'cons' conses an element" $ do
        let prog = [s|(cons #t (list #f))|]
        prog `succeedsWith` List [Boolean True, Boolean False]

    , testCase "'first' returns the first element of a list" $ do
        let prog = [s|(first (list #t #f))|]
        prog `succeedsWith` Boolean True

    , testCase "'rest' returns the tail of a list" $ do
        let prog = [s|(rest (list #t #f #t))|]
        prog `succeedsWith` List [Boolean False, Boolean True]

    , testCase "'drop' drops" $ do
        "(drop 1 (list #t #f #t))" `succeedsWith` List [Boolean False, Boolean True]
        "(drop 2 [1 2 3 4])" `succeedsWith` toRad [3 :: Int, 4]

    , testCase "'nth' extracts elements from lists and vectors" $ do
        "(nth 0 [0 1 2])" `succeedsWith` int 0
        "(nth 1 [0 1 2])" `succeedsWith` int 1
        "(nth 0 '(0 1 2))" `succeedsWith` int 0
        "(nth 1 '(0 1 2))" `succeedsWith` int 1

    , testCase "'take n' takes n elements of a sequence" $ do
        "(take 0 [0 1 2])" `succeedsWith` vec []
        "(take 2 [0 1 2])" `succeedsWith` vec [Number 0, Number 1]
        "(take 2 (list 0 1 2))" `succeedsWith` List [Number 0, Number 1]

    , testCase "'drop n' drops n elements of a sequence" $ do
        "(drop 0 [0 1 2])" `succeedsWith` vec [Number 0, Number 1, Number 2]
        "(drop 2 [0 1 2])" `succeedsWith` vec  [Number 2]
        "(drop 2 (list 0 1 2))" `succeedsWith` List [Number 2]

    , testProperty "'eq?' considers equal values equal" $ \(val :: Value) -> do
        let prog = [i|(eq? #{renderPrettyDef val} #{renderPrettyDef val})|]
            res  = runPureCode $ toS prog
        counterexample prog $  isLeft res || res == Right (Boolean True)

    , testCase "'eq?' works for quoted values" $ do
        let prog = [s|(eq? 'hi 'hi)|]
        prog `succeedsWith` Boolean True

    , testProperty "'eq?' considers different values different"
                $ \(v1 :: Value , v2 :: Value ) ->
                  v1 /= v2 ==> do
        -- We quote the values to prevent errors from being thrown
        let prog = [i|(eq? (quote #{renderPrettyDef v1})
                           (quote #{renderPrettyDef v2}))|]
            res  = runPureCode $ toS prog
        -- Either evaluation failed or their equal.
        counterexample prog $ isLeft res || res == Right (Boolean False)

    , testCase "'integral?' returns true for whole numbers and false fractional numbers" $ do
        "(integral? 0)" `succeedsWith` Boolean True
        "(integral? 1)" `succeedsWith` Boolean True
        "(integral? 1/3)" `succeedsWith` Boolean False

    , testCase "'member?' returns true if list contains element" $ do
        let prog = [s|(member? #t (list #f #t))|]
        prog `succeedsWith` Boolean True

    , testCase "'member?' returns false if list does not contain element" $ do
        let prog = [s|(member? "hi" (list #f #t))|]
        prog `succeedsWith` Boolean False

    , testCase "'lookup' returns value of key in map" $ do
        let prog1 = [s|(lookup 'key1 (dict 'key1 "a" 'key2 "b"))|]
        prog1 `succeedsWith` String "a"
        let prog2 = [s|(lookup 5 (dict 5 "a" 'key2 "b"))|]
        prog2 `succeedsWith` String "a"
        let prog3 = [s|(lookup '(2 3) (dict '(2 3) "a" 'key2 "b"))|]
        prog3 `succeedsWith` String "a"

    , testCase "'insert' updates the value of key in map" $ do
        let prog1 = [s|(lookup 'key1 (insert 'key1 "b" (dict 'key1 "a" 'key2 "b")))|]
        prog1 `succeedsWith` String "b"
        let prog2 = [s|(lookup 5 (insert 5 "b" (dict 5 "a" 'key2 "b")))|]
        prog2 `succeedsWith` String "b"
        let prog3 = [s|(lookup '(2 3) (insert '(2 3) "b" (dict '(2 3) "a" 'key2 "b")))|]
        prog3 `succeedsWith` String "b"

    , testCase "'insert' inserts the value of key in map" $ do
        let prog1 = [s|(lookup 'key1 (insert 'key1 "b" (dict)))|]
        prog1 `succeedsWith` String "b"
        let prog2 = [s|(lookup 5 (insert 5 "b" (dict)))|]
        prog2 `succeedsWith` String "b"
        let prog3 = [s|(lookup '(2 3) (insert '(2 3) "b" (dict)))|]
        prog3 `succeedsWith` String "b"

    , testCase "dict keys should be hashable" $ do
        let f x = case noStack (runPureCode x) of
                Left (NonHashableKey _) -> True @?= True
                _ -> assertFailure "Expected NonHashableKey"
        f "(insert (ref 0) 1 {})"
        f "{(ref 0) 1}"
        "(lookup :k {'(fn [x] y) 1 :k :v})" `succeedsWith` Keyword [ident|v|]
        f "(dict (ref 0) 1)"

    , testProperty "'string-append' concatenates string" $ \ss -> do
        let args = T.unwords $ renderPrettyDef . asValue . String <$> ss
            prog = "(string-append " <> args <> ")"
            res  = runPureCode prog
            expected = Right . String $ mconcat ss
            info = "Expected:\n" <> prettyEither expected <>
                   "Got:\n" <> prettyEither res
        counterexample (toS info) $ res == expected

    , testProperty "'string-length' returns length of a string" $ \x -> do
        let prog = "(string-length " <> renderPrettyDef (asValue (String x)) <> ")"
            res  = runPureCode prog
            expected = Right $ int $ fromIntegral $ T.length x
            info = "Expected:\n" <> prettyEither (Right (String x)) <>
                   "Got:\n" <> prettyEither (runPureCode prog)
        counterexample (toS info) $ res == expected

    , testCase "'foldl' foldls the list" $ do
        let prog = [s|(foldl (fn [x y] (- x y)) 0 (list 1 2 3))|]
        prog `succeedsWith` int (-6)

    , testCase "'foldr' foldrs the list" $ do
        let prog = [s|(foldr (fn [x y] (- x y)) 0 (list 1 2 3))|]
        prog `succeedsWith` int 2

    , testCase "'foldl-string' foldls a string" $ do
        let prog = [s|(foldl-string (fn [x y] (cond (eq? y "a") (+ x 1) :else x))
                                    0
                                    "blablabla")
                   |]
        prog `succeedsWith` int 3

    , testCase "'map' maps over the list" $ do
        let prog = [s|(map (fn [x] (+ x 1)) (list 1 2))|]
        prog `succeedsWith` List [int 2, int 3]

    , testCase "'map' (and co.) don't over-eval elements of argument list" $ do
        let prog = [s|(map (fn [x] (cons 1 x)) (list (list 1)))
                   |]
        prog `succeedsWith` List [List [int 1, int 1]]

    , testCase "'eval' evaluates the list" $ do
        let prog = [s|(first (eval (quote #t) (get-current-state)))|]
        prog `succeedsWith` Boolean True

    , testCase "'eval' only evaluates the first quote" $ do
        let prog1 = [s|(first (eval (quote (quote (+ 3 2))) (get-current-state)))|]
            prog2 = [s|(quote (+ 3 2))|]
            res1 = runPureCode prog1
            res2 = runPureCode prog2
        res1 @?= res2

    , testProperty "'eval' does not alter functions" $ \(_v :: Value) -> do
        let prog1 = [i| (first (eval (fn [] #{renderPrettyDef _v}) (get-current-state))) |]
            prog2 = [i| (fn [] #{renderPrettyDef _v}) |]
            res1 = runPureCode $ toS prog1
            res2 = runPureCode $ toS prog2
            info = "Expected:\n" <> prettyEither res2
                <> "\nGot:\n" <> prettyEither res1
        counterexample (toS info) $ res1 == res2

    , testCase "lambdas with explicit arguments work" $ do
        let prog = [s|((fn [x] x) #t)|]
        prog `succeedsWith` Boolean True

    , testCase "lambdas with a vector of arguments work" $ do
        let prog = [s|((fn x (first x)) #t)|]
        prog `succeedsWith` Boolean True

    , testCase "lambdas allow local definitions" $ do
        let prog = [s|
              ((fn []
                  (def y 3)
                  y))
              |]
        prog `succeedsWith` int 3

    , testCase "lambdas throw WrongNumberOfArgs if given wrong number of args" $ do
        let prog = [s| ((fn [x] 3)) |]
        prog `failsWith` WrongNumberOfArgs "lambda" 1 0

    , testCase "'quote' gets evaluated the right number of times" $ do
        let prog = [s|
              (def test (fn [x] (eq? x 'hi)))
              (test 'hi)
              |]
        prog `succeedsWith` Boolean True

    , testCase "'cond' works for first condition" $ do
        let prog = [s|(cond #t "a" :else "b")|]
        prog `succeedsWith` String "a"

    , testCase "'cond' works for second condition" $ do
        let prog = [s|(cond #f "a" #t "b")|]
        prog `succeedsWith` String "b"

    , testCase "'cond' is lazy" $ do
        let prog = [s|(cond #t "a" :else (#t "non-sense"))|]
        prog `succeedsWith` String "a"

    , testCase "'keyword?' is true for keywords" $ do
        "(keyword? :foo)" `succeedsWith` Boolean True

    , testCase "'keyword?' is false for non keywords" $ do
        "(keyword? #t)" `succeedsWith` Boolean False

    , testCase "'do' returns the empty list if called on nothing" $ do
        "(do)" `succeedsWith` List []

    , testCase "'do' returns the result of the last argument" $ do
        "(do 1)" `succeedsWith` int 1
        "(do 1 2 3)" `succeedsWith` int 3

    , testCase "'do' runs effects in order" $ do
        let prog = [s|
                   (def r (ref 0))
                   (do (write-ref r 1)
                       (write-ref r 2))
                   (read-ref r)
                   |]
        prog `succeedsWith` int 2

    , testCase "'string?' is true for strings" $ do
        let prog = [s|(string? "hi")|]
        prog `succeedsWith` Boolean True

    , testCase "'string?' is false for nonStrings" $ do
        let prog = [s|(string? #f)|]
        prog `succeedsWith` Boolean False

    , testCase "'boolean?' is true for booleans" $ do
        let prog = [s|(boolean? #t)|]
        prog `succeedsWith` Boolean True

    , testCase "'boolean?' is false for non-booleans" $ do
        let prog = [s|(boolean? "hi")|]
        prog `succeedsWith` Boolean False

    , testCase "'number?' is true for numbers" $ do
        let prog = [s|(number? 200)|]
        prog `succeedsWith` Boolean True

    , testCase "'number?' is false for non-numbers" $ do
        let prog = [s|(number? #t)|]
        prog `succeedsWith` Boolean False

    , testCase "'list?' works" $ do
        "(list? '(1 :foo ))" `succeedsWith` Boolean True
        "(list? '())" `succeedsWith` Boolean True
        "(list? :foo)" `succeedsWith` Boolean False

    , testCase "'dict?' works" $ do
        "(dict? (dict))" `succeedsWith` Boolean True
        "(dict? (dict :key 2))" `succeedsWith` Boolean True
        "(dict? :foo)" `succeedsWith` Boolean False

    , testCase "'type' returns the type, as a keyword" $ do
        let hasTy prog ty = prog `succeedsWith` kw ty
        "(type :keyword)" `hasTy` "keyword"
        "(type \"string\")" `hasTy` "string"
        "(type 'a)" `hasTy` "atom"
        "(type 1)" `hasTy` "number"
        "(type #t)" `hasTy` "boolean"
        "(type list?)" `hasTy` "function"
        "(type (list 1 2 3))" `hasTy` "list"
        "(type (dict 1 2))" `hasTy` "dict"
        "(type (ref 0))" `hasTy` "ref"
        "(type (fn [x] x))" `hasTy` "function"

    , testCase "'+' sums two numbers" $ do
        let prog1 = [s|(+ 2 1)|]
        prog1 `succeedsWith` int 3
        let prog2 = [s|(+ -1 -2)|]
        prog2 `succeedsWith` int (- 3)

    , testCase "'-' subtracts two numbers" $ do
        let prog1= [s|(- 5 1)|]
        prog1 `succeedsWith` int 4
        let prog2 = [s|(- 6 -3)|]
        prog2 `succeedsWith` int 9

    , testCase "'*' multiplies the list of numbers" $ do
        let prog = [s|(* 2 3)|]
        prog `succeedsWith` int 6

    , testProperty "'>' works" $ \(x, y) -> do
        let prog = [i|(> #{renderPrettyDef . asValue $ Number x} #{renderPrettyDef . asValue $ Number y})|]
            res  = runPureCode $ toS prog
        counterexample prog $ res == Right (Boolean (x > y))

    , testProperty "'<' works" $ \(x, y) -> do
        let prog = [i|(< #{renderPrettyDef . asValue $ Number x} #{renderPrettyDef . asValue $ Number y})|]
            res  = runPureCode $ toS prog
        counterexample prog $ res == Right (Boolean (x < y))

    , testCase "'def' fails when first arg is not an atom" $ do
        let prog = [s|(def "hi" "there")|]
        prog `failsWith` OtherError "def expects atom for first arg"

    , testCase "'catch' catches thrown exceptions" $ do
        let prog = [s|
            (catch (quote exc) (throw (quote exc) #t) (fn [y] y))
            |]
        prog `succeedsWith` Boolean True

    , testCase "'catch' has the correct environment" $ do
        let prog = [s|
            (def t #t)
            (def f #f)
            (catch (quote exc) (throw (quote exc) f) (fn [y] t))
            |]
        prog `succeedsWith` Boolean True

    , testCase "'catch 'any' catches any exception" $ do
        let prog = [s|
            (catch 'any (throw (quote exc) #f) (fn [y] #t))
            |]
        prog `succeedsWith` Boolean True

    , testCase "tx can be redefined" $ do
        let prog = [s|
            (def tx (fn [expr] #f))
            #t
            |]
        prog `succeedsWith` Boolean False

    , testCase "redefining eval keeps access to future definitions" $ do
        let prog = [s|
            (def eval (fn [expr env] (eval expr env)))
            (def t #t)
            t
            |]
        prog `succeedsWith` Boolean True

    , testCase "'read-ref' returns the most recent value" $ do
        let prog = [s|
                (def x (ref 5))
                (write-ref x 6)
                (read-ref x)
                |]
            res = runPureCode prog
        res @?= Right (int 6)

    , testCase "mutations to refs are persisted beyond a lambda's scope" $ do
        let prog = [s|
            (def inc-ref
              (fn [r]
                (def temp (read-ref r))
                (write-ref r (+ temp 1))
                ))
            (def a (ref 0))
            (inc-ref a)
            (read-ref a)
            |]
        let prog2 = [s|
            (def ref-mapper
              (fn [f]
                (fn [r]
                  (def temp (read-ref r))
                  (write-ref r (f temp)))))
            (def ref-incer (ref-mapper (fn [x] (+ x 1))))
            (def foo (ref 0))
            (ref-incer foo)
            (read-ref foo)
            |]
        runPureCode prog @?= Right (int 1)
        runPureCode prog2 @?= Right (int 1)

    , testCase "muliple refs mutated in multiple lambdas" $ do
        let prog = [s|
            (def make-counter
              (fn []
                ((fn [current]
                   (fn []
                     (write-ref current (+ (read-ref current) 1))
                     (- (read-ref current) 1)))
                 (ref 0))
                 ))
            (def c1 (make-counter))
            (c1)
            (c1)
            (def c2 (make-counter))
            (c2)
            (c1)
            (list (c1) (c2))
            |]
        runPureCode prog @?= Right (List [int 3, int 1])

    , testProperty "read-ref . ref == id" $ \(v :: Value) -> do
        let derefed = runPureCode $ toS [i|(read-ref (ref #{renderPrettyDef v}))|]
            orig    = runPureCode $ toS [i|#{renderPrettyDef v}|]
            info    = "Expected:\n" <> toS (prettyEither orig)
                   <> "\nGot:\n" <> toS (prettyEither derefed)
        counterexample info $ noStack derefed == noStack orig

    , testCase "'show' works" $ do
        runPureCode "(show 'a)" @?= Right (String "a")
        runPureCode "(show ''a)" @?= Right (String "(quote a)")
        runPureCode "(show \"hello\")" @?= Right (String "\"hello\"")
        runPureCode "(show 42)" @?= Right (String "42")
        runPureCode "(show 1/3)" @?= Right (String "1/3")
        runPureCode "(show #t)" @?= Right (String "#t")
        runPureCode "(show #f)" @?= Right (String "#f")
        runPureCode "(show (list 'a 1 \"foo\" (list 'b ''x 2 \"bar\")))" @?= Right (String "(a 1 \"foo\" (b (quote x) 2 \"bar\"))")
        runPureCode "(show [1 :a])" @?= Right (String "[1 :a]")
        runPureCode "tx" @?= Right (PrimFn [ident|initial-tx|])
        runPureCode "(show (dict 'a 1))" @?= Right (String "{a 1}")
        runPureCode "(show (fn [x] x))" @?= Right (String "(fn [x] x)")

    , testCase "'show-unformatted' works" $ do
        runPureCode "(show-unformatted {:b 2 :a 1})" @?= Right (String "{:a 1 :b 2}")
        runPureCode "(show-unformatted {:bar \"bar bar bar bar bar bar bar bar bar bar bar bar bar bar bar\" :foo \"foo foo foo foo foo\"})"
          @?= Right (String "{:bar \"bar bar bar bar bar bar bar bar bar bar bar bar bar bar bar\" :foo \"foo foo foo foo foo\"}")

    , testProperty "'show-unformatted' does not add any whitespace characters" $ \(NoDoubleSpacesValue val :: NoDoubleSpacesValue) -> do
        let res = runPureCode $ toS [i|(show-unformatted #{renderPrettyUnbounded val})|]
            info = "Expected to not include any double whitespace characters, line breaks or tabs:\n" <> toS (prettyEither res)
        counterexample info $ isLeft res || noUnallowedWhitespace (prettyEither res)

    , testCase "'read-anotated' works" $
        runPureCode "(read-annotated \"foo\" \"(:hello 42)\")" @?= Right (List [Keyword [ident|hello|], int 42])

    , testCase "'to-json' works" $ do
        runPureCode "(to-json (dict \"foo\" #t))" @?= Right (String "{\"foo\":true}")
        runPureCode "(to-json {:foo #t \"bar\" #f})" @?= Right (String "{\"foo\":true,\"bar\":false}")
        runPureCode "(to-json (dict \"key\" (list 1 \"value\")))" @?= Right (String "{\"key\":[1,\"value\"]}")
        runPureCode "(to-json [3/2 #f])" @?= Right (String "[1.5,false]")
        runPureCode "(to-json {1 2})" @?= Right (String "{\"1\":2}")
        runPureCode "(to-json {#t #f})" @?= Right (String "{\"true\":false}")
        noStack (runPureCode "(to-json {[1] 2})") @?= Left (OtherError "Could not convert to JSON: Cannot convert values of type Vec to a JSON key")

    , testCase "def can define recursive functions" $ do
        let prog = [s|
            (def triangular
              (fn [n]
                (cond
                  (eq? n 0) 0
                  :else     (+ n (triangular (- n 1))))))
            (triangular 10)
            |]
        runPureCode prog @?= Right (int 55)
    , testCase "def shadows previous definition" $ do
        let prog = [s|
            (def decrement #f)
            (def decrement
              (fn [n]
                (cond
                  (eq? n 0) 0
                  :else     (decrement (- n 1)))))
            (decrement 10)
            |]
        runPureCode prog @?= Right (int 0)

    , testCase "stack traces work" $ do
        let prog = [s|
            (def inner (fn [] (notdefined)))
            (def outer (fn [] (inner)))
            (outer)
            |]
        case runPureCode prog of
            Left (LangError stack (UnknownIdentifier _ (Identifier "notdefined"))) ->
                assertEqual "correct line numbers" [3,2,1,1] (stackTraceLines stack)
            r -> assertFailure $ "Didn't fail the way we expected: " ++ show r

    , testCase "stack traces work with HOFs" $ do
        let prog = [s|
            (def callit (fn [f] (f)))
            (def inner (fn [] (notdefined)))
            (callit inner)
            |]
        case runPureCode prog of
            Left (LangError stack (UnknownIdentifier _ (Identifier "notdefined"))) ->
                assertEqual "correct line numbers" [3,1,2,2] (stackTraceLines stack)
            r -> assertFailure $ "Didn't fail the way we expected: " ++ show r

    , testCase "Namespaces work" $ do
        let prog = [s|(ns foo "")
                      (def x 1)
                      (def y 2)
                      (def z (+ x y))

                      (ns bar)
                      (require foo '[z])
                      (require foo '[z] bar)
                      (require foo '[z] baz)
                      (list z bar/z baz/z)|]
        prog `succeedsWith` List (replicate 3 (Number 3))

    , testCase "Namespaces don't leak private defs" $ do
        let prog = [s|(ns foo "")
                      (defp x 1)
                      (def y 2)
                      (def z (+ x y))

                      (ns bar)
                      (require foo '[x])
                      x|]
        prog `failsWith` CantAccessPrivateDef [ident|foo|] [ident|x|]
    ]
  where
    failsWith src err    = noStack (runPureCode src) @?= Left err
    succeedsWith src val = runPureCode src @?= Right val
    noTabs t = not $ T.any (== '\t') t
    noLineBreaks t = not $ T.any (== '\n') t
    noDoubleSpaces t = not $ T.isInfixOf "  " t
    noUnallowedWhitespace t = noDoubleSpaces t && noLineBreaks t && noTabs t

stackTraceLines :: [Ann.SrcPos] -> [Int]
stackTraceLines = concatMap go
    where
    go Ann.InternalPos{} = []
    go (Ann.SrcPos pos)  = [Par.unPos (Par.sourceLine pos)]

test_parser :: [TestTree]
test_parser =
    [ testCase "parses strings" $ do
        "\"hi\"" ~~> String "hi"

    , testCase "parses booleans" $ do
        "#t" ~~> Boolean True
        "#f" ~~> Boolean False

    , testCase "parses keywords" $ do
        ":foo" ~~> kw "foo"
        ":what?crazy!" ~~> kw "what?crazy!"
        ":::" ~~> kw "::"
        "::foo" ~~> kw ":foo"
        ":456" ~~> kw "456"

    , testCase "parses identifiers" $ do
        "++" ~~> Atom [ident|++|]
        "what?crazy!" ~~> Atom [ident|what?crazy!|]

    , testCase "parses identifiers that have a primop as prefix" $ do
        "evaluate" ~~> Atom [ident|evaluate|]

    , testCase "parses function application" $ do
        "(++)" ~~> List [Atom [ident|++|]]
        "(++ \"merge\" \"d\")" ~~> List [Atom [ident|++|], String "merge", String "d"]

    , testCase "parses numbers" $ do
        "1/3" ~~> Number (1 % 3)
        "2000" ~~> Number 2000

    , testCase "parses identifiers" $ do
        "++" ~~> Atom [ident|++|]
        "what?crazy!" ~~> Atom [ident|what?crazy!|]

    , testCase "parses identifiers that have a primop as prefix" $ do
        "evaluate" ~~> Atom [ident|evaluate|]

    , testCase "parses dicts" $ do
        "{:foo 3}" ~~> Dict (Map.singleton (Keyword [ident|foo|]) (int 3))

    , testCase "parses short-lambdas" $ do
        "\\0" ~~> lam [] [int 0]
        "\\3/2" ~~> lam [] [Number (3 % 2)]
        "\\:foo" ~~> lam [] [kw "foo"]
        "\\\"foo\"" ~~> lam [] [String "foo"]
        "\\x" ~~> lam [] [atom "x"]
        "\\#t" ~~> lam [] [Boolean True]
        "\\?" ~~> lam ["?"] [atom "?"]
        "\\[]" ~~> lam [] [vec []]
        "\\[? 1]" ~~> lam ["?"] [vec [atom "?", int 1]]
        "\\[?1 ?2]" ~~> lam ["?1", "?2"] [vec [atom "?1", atom "?2"]]
        "\\{}" ~~> lam [] [Dict Map.empty]
        "\\{:a ?}" ~~> lam ["?"] [Dict (fromList [(kw "a", atom "?")])]
        "\\()" ~~> lam [] [List []]
        "\\(foo ? 42)" ~~> lam ["?"] [List [atom "foo", atom "?", int 42]]
        "\\(foo ?1 42 ?2)" ~~> lam ["?1", "?2"] [List [atom "foo", atom "?1", int 42, atom "?2"]]
        "\\(foo ?2 42 ?1)" ~~> lam ["?1", "?2"] [List [atom "foo", atom "?2", int 42, atom "?1"]]
        "\\(fn [x y] (foo x ? y))" ~~> lam ["?"] [lam ["x", "y"] [List [atom "foo", atom "x", atom "?", atom "y"]]]

    , testCase "short-lambdas only accepts ? or a mix of ?i where i in {1,...,9}" $ do
        assertBool "? and ?1" (isLeft $ parseTest "\\[? ?1]")
        assertBool "? and ?2" (isLeft $ parseTest "\\[? ?2]")
        assertBool "?0" (isLeft $ parseTest "\\(foo ?0)")
        assertBool "?42" (isLeft $ parseTest "\\[?42]")

    , testCase "short-lambdas cannot be nested" $ do
        assertBool "directly" (isLeft $ parseTest "\\\\?")
        assertBool "directly" (isLeft $ parseTest "\\\\(foo ?)")
        assertBool "directly" (isLeft $ parseTest "\\\\(foo ?1 ?2)")
        assertBool "indirectly" (isLeft $ parseTest "\\(foo \\(bar ?))")
        assertBool "indirectly" (isLeft $ parseTest "\\(foo \\(bar ?1 ?2))")

    , testCase "a dict litteral with an odd number of forms is a syntax error" $
        assertBool "succesfully parsed a dict with 3 forms" (isLeft $ parseTest "{:foo 3 4}")

    , testCase "mkIdent does not accept identifiers with numeric prefixes" $ do
        assertBool "not for -93G" (isNothing (mkIdent "-93G"))
        assertBool "not for +0X, no sir" (isNothing (mkIdent "+0X"))
        assertBool "5 is right out" (isNothing (mkIdent "5"))
    , testCase "mkIdent does not accept whitespaces" $ do
        assertBool "not for -93G" (isNothing (mkIdent "a b"))
    ]
  where
    (~~>) :: Text -> Value -> Assertion
    x ~~> y = (untag <$> parseTest x) @?= Right (untag y)
    lam args body = List $ [atom "fn", vec (atom <$> args)] ++ body

test_binding :: [TestTree]
test_binding =
    [ testCase "handles shadowing correctly" $ do
        [s|(((fn [x] (fn [x] x)) "inner") "outer")|] ~~> String "outer"
    ]
  where
    x ~~> y = runIdentity (interpret "test" x pureEnv) @?= Right y

test_pretty :: [TestTree]
test_pretty =
    [ testCase "long lists are indented" $ do
        let r = renderPretty (apl 5) (asValue (List [String "fn", String "abc"]))
        r @?= "(\"fn\"\n  \"abc\")"

    , testCase "lists try to fit on one line" $ do
        let r = renderPretty (apl 80) (asValue (List [atom "fn", atom "arg1", atom "arg2"]))
        r @?= "(fn arg1 arg2)"

    , testCase "dicts try to fit on one line" $ do
        let r = renderPretty (apl 80) (asValue (Dict $ Map.fromList [ (kw "k1", int 1)
                                                                    , (kw "k2", int 2)
                                                                    ]))
        r @?= "{:k1 1 :k2 2}"

    , testCase "dicts split with key-val pairs" $ do
        let r = renderPretty (apl 5) (asValue (Dict $ Map.fromList [ (kw "k1", int 1)
                                                                   , (kw "k2", int 2)
                                                                   ]))
        r @?= "{:k1 1\n :k2 2}"
    , testProperty "read . pprint == identity for strings" $ \(t :: Text) ->
        let v = asValue (String t)
            pp = renderPrettyDef v
            v_ = parseTest pp
        in v_ == Right v
    ]
  where
    apl cols = AvailablePerLine cols 1

test_env :: [TestTree]
test_env =
    [ testProperty "fromList . toList == identity" $ \(env' :: Env Value) ->
        fromList (toList env') == env'
    ]

test_repl_primops :: [TestTree]
test_repl_primops =
    [ testProperty "(read-annotated \"get-line!\" (get-line!)) returns the input line" $ \(v :: Value) ->
        let prog = [i|(eq? (read-annotated \"get-line!\" (get-line!)) (quote #{renderPrettyDef v}))|]
            -- We're not actually using IO
            res = unsafePerformIO $ run [renderPrettyDef v] $ toS prog
        in counterexample prog $ res == Right (Boolean True)

    , testCase "catch catches read-line errors" $ do
        let prog = [s|
                 (catch 'any (read-line!) (fn [x] "caught"))
                 |]
            input = ["\"blah"]
        res <- run input prog
        res @?= Right (String "caught")
    , testCase "read-file! can read a file" $ do
        let prog = "(read-file! \"foobar.rad\")"
            files = Map.singleton "foobar.rad" "foobar"
        res <- runCodeWithFiles files prog
        res @?= Right (String "foobar")
    , testCase "load! can load definitions" $ do
        let prog = [s|
                   (load! "foo.rad")
                   (+ foo bar)
                   |]
            files = Map.singleton "foo.rad" "(def foo 42) (def bar 8)"
        res <- runCodeWithFiles files prog
        res @?= Right (int 50)
    , testCase "load! ignores shebangs" $ do
        let prog = [s|
                   (load! "foo.rad")
                   taxi
                   |]
            files = Map.singleton "foo.rad" "#!/blah\n(def taxi 1797)"
        res <- runCodeWithFiles files prog
        res @?= Right (int 1797)
    , testCase "generating and verifying cryptographic signatures works" $ do
        let prog = [s|
                   (def my-keys (gen-key-pair! (default-ecc-curve)))
                   (def not-my-keys (gen-key-pair! (default-ecc-curve)))
                   (def sig (gen-signature! (lookup :private-key my-keys) "hello"))
                   (def tt (verify-signature (lookup :public-key my-keys) sig "hello"))
                   (def ff (verify-signature (lookup :public-key not-my-keys) sig "hello"))
                   (list tt ff)
                   |]
        res <- run [] prog
        res @?= Right (List [Boolean True, Boolean False])
    , testCase "uuid! generates a valid uuid" $ do
        let prog = [s| (uuid? (uuid!)) |]
        res <- run [] prog
        res @?= Right (Boolean True)

    , testCase "'exit!' throws an Exit error with the provided code" $ do
        let prog = [s|(exit! 5)|]
        Left (LangError _ errorData) <- run [] prog
        errorData @?= Exit 5
    ]
  where
    run stdin' prog =
        let ws = defaultWorldState { worldStateStdin = stdin' }
        in fst <$> runCodeWithWorld ws prog

<<<<<<< HEAD
-- test_repl :: [TestTree]
-- test_repl =
--     [ testCase "evaluates correctly" $ do
--         let input = [ "((fn [x] x) #t)" ]
--             output = [ "#t" ]
--         assertReplInteraction input output

--     , testCase "handles env modifications" $ do
--         let input = [ "(def id (fn [x] x))"
--                     , "(id #t)"
--                     ]
--             output = [ "()"
--                      , "#t"
--                      ]
--         assertReplInteraction input output

--     , testCase "(def eval eval) doesn't change things" $ do
--         let input = [ "(def eval eval)"
--                     , "(def id (fn [x] x))"
--                     , "(id #t)"
--                     ]
--             output = [ "()"
--                      , "()"
--                      , "#t"
--                      ]
--         assertReplInteraction input output

--     , testCase "exceptions are non-fatal" $ do
--         let input = [ "(throw 'something \"something happened\")"
--                     , "#t"
--                     ]
--         assertReplInteraction input ["#t"]

--     , testCase "load! a non-existent file is a non-fatal exception" $ do
--         let input = [ "(load! \"not-a-thing.rad\")"
--                     , "#t"
--                     ]
--         assertReplInteraction input ["#t"]
--     ]

=======
>>>>>>> 887dca2c
test_from_to_radicle :: [TestTree]
test_from_to_radicle =
    [ testGroup "()"
        [ testForType (Proxy :: Proxy ()) ]
    , testGroup "(Foo, Foo)"
        [ testForType (Proxy :: Proxy (Foo, Foo)) ]
    , testGroup "Scientific"
        [ testForType (Proxy :: Proxy Scientific) ]
    , testGroup "Text"
        [ testForType (Proxy :: Proxy Text) ]
    , testGroup "Maybe Text"
        [ testForType (Proxy :: Proxy (Maybe Text))]
    , testGroup "[Text]"
        [ testForType (Proxy :: Proxy [Text]) ]
    , testGroup "Generic a => a"
        [ testForType (Proxy :: Proxy Foo) ]
    , testGroup "Single constructor with selectors"
        [ testForType (Proxy :: Proxy Bar) ]
    , testGroup "Single constructor with no selectors"
        [ testForType (Proxy :: Proxy Baz) ]
    , testGroup "Constructors optional for single constructor datatypes"
        [ let v = Vec $ fromList [ kw "bar"
                                 , Dict $ fromList [ (kw "bar1", String "hello")
                                                   , (kw "bar2", int 42)
                                                   ]
                                 ]
              x = Bar{ bar1 = "hello", bar2 = 42 }
          in testCase "works with selectors" $ fromRad v @?= Right x
        , let v = Vec $ fromList [ kw "baz" , String "hello" ]
              x = Baz "hello"
          in testCase "works with no selectors" $ fromRad v @?= Right x
        ]

    , testGroup "StdStream"
        [ kw "inherit" ~~ Inherit
        , kw "create-pipe" ~~ CreatePipe
        , kw "no-stream" ~~ NoStream
        ]

    , testGroup "CmdSpec"
        [ vec [kw "shell", String "blah blah"] ~~ ShellCommand "blah blah"
        , vec  [kw "raw", String "blah", vec [String "blah", String "blah"]]
              ~~ RawCommand "blah" ["blah", "blah"]
        ]
    ]
  where
    (~~)
        :: (FromRad Ann.WithPos a, ToRad Ann.WithPos a, Eq a, Show a)
        => Value -> a -> TestTree
    v ~~ v' =
        testCase ("works on " <> show v') $ do
           fromRad v @?= Right v'
           untag (toRad v' :: Value) @?= untag v
    testForType
        :: forall a . (Arbitrary a, Show a, ToRad Ann.WithPos a, FromRad Ann.WithPos a, Eq a)
        => Proxy a -> TestTree
    testForType _ =
        testProperty "fromRadicle . toRadicle == id" $ \(v :: a ) -> do
            let expected = Right v
                got = fromRad (toRad v :: Value)
                info = "Expected\n\t" <> show expected
                    <> "\nGot\n\t" <> show got
            counterexample info $ got == expected

test_cbor :: [TestTree]
test_cbor =
    [ testGroup "UntaggedValue"
        [ testForType (Proxy :: Proxy UntaggedValue) ]
    , testGroup "Value"
        [ testForType (Proxy :: Proxy Value) ]
    ]
  where
    testForType
        :: forall a. (Arbitrary a, Show a, Serialise a, Eq a)
        => Proxy a -> TestTree
    testForType _ =
        testProperty "deserialise . serialise == id" $ \(v :: a) -> do
            let expected = v
                got = deserialise (serialise v)
                info = "Expected\n\t" <> show expected
                    <> "\nGot\n\t" <> show got
            counterexample info $ got == expected

-- * Utils

kw :: Text -> Value
kw = Keyword . unsafeToIdent

atom :: Text -> Value
atom = Atom . unsafeToIdent

int :: Integer -> Value
int = Number . fromIntegral

vec :: [Value] -> Value
vec = Vec . fromList

toplevel :: Ident
toplevel = [ident|toplevel|]

-- | Like 'parse', but uses "(test)" as the source name and the default set of
-- primops.
parseTest :: MonadError Text m => Text -> m Value
parseTest t = parse "(test)" t

prettyEither :: Either (LangError Value) Value -> T.Text
prettyEither (Left e)  = "Error: " <> renderPrettyDef e
<<<<<<< HEAD
prettyEither (Right v) = renderPrettyDef v

-- | Run a REPL with the given input lines and expected output.
--
-- We only assert the expected output against the end of the actual
-- output. This means that if @expected@ is @[a, b]@ then we only assert
-- that the last two lines of the actual output equal @[a, b]@.
assertReplInteraction :: [Text] -> [Text] -> IO ()
assertReplInteraction input expected = do
    (result, output) <- runCodeWithInput input "(load-ns! \"repl.rad\")"
    case result of
        Left err -> assertFailure $ "Error thrown in Repl: " <> toS (renderPrettyDef err)
        Right _  -> pure ()
    -- In addition to the output of the lines tested, tests get
    -- printed, so we take only the last few output lines.
    reverse (take (length expected) output) @?= expected
=======
prettyEither (Right v) = renderPrettyDef v
>>>>>>> 887dca2c
<|MERGE_RESOLUTION|>--- conflicted
+++ resolved
@@ -764,49 +764,6 @@
         let ws = defaultWorldState { worldStateStdin = stdin' }
         in fst <$> runCodeWithWorld ws prog
 
-<<<<<<< HEAD
--- test_repl :: [TestTree]
--- test_repl =
---     [ testCase "evaluates correctly" $ do
---         let input = [ "((fn [x] x) #t)" ]
---             output = [ "#t" ]
---         assertReplInteraction input output
-
---     , testCase "handles env modifications" $ do
---         let input = [ "(def id (fn [x] x))"
---                     , "(id #t)"
---                     ]
---             output = [ "()"
---                      , "#t"
---                      ]
---         assertReplInteraction input output
-
---     , testCase "(def eval eval) doesn't change things" $ do
---         let input = [ "(def eval eval)"
---                     , "(def id (fn [x] x))"
---                     , "(id #t)"
---                     ]
---             output = [ "()"
---                      , "()"
---                      , "#t"
---                      ]
---         assertReplInteraction input output
-
---     , testCase "exceptions are non-fatal" $ do
---         let input = [ "(throw 'something \"something happened\")"
---                     , "#t"
---                     ]
---         assertReplInteraction input ["#t"]
-
---     , testCase "load! a non-existent file is a non-fatal exception" $ do
---         let input = [ "(load! \"not-a-thing.rad\")"
---                     , "#t"
---                     ]
---         assertReplInteraction input ["#t"]
---     ]
-
-=======
->>>>>>> 887dca2c
 test_from_to_radicle :: [TestTree]
 test_from_to_radicle =
     [ testGroup "()"
@@ -914,23 +871,4 @@
 
 prettyEither :: Either (LangError Value) Value -> T.Text
 prettyEither (Left e)  = "Error: " <> renderPrettyDef e
-<<<<<<< HEAD
-prettyEither (Right v) = renderPrettyDef v
-
--- | Run a REPL with the given input lines and expected output.
---
--- We only assert the expected output against the end of the actual
--- output. This means that if @expected@ is @[a, b]@ then we only assert
--- that the last two lines of the actual output equal @[a, b]@.
-assertReplInteraction :: [Text] -> [Text] -> IO ()
-assertReplInteraction input expected = do
-    (result, output) <- runCodeWithInput input "(load-ns! \"repl.rad\")"
-    case result of
-        Left err -> assertFailure $ "Error thrown in Repl: " <> toS (renderPrettyDef err)
-        Right _  -> pure ()
-    -- In addition to the output of the lines tested, tests get
-    -- printed, so we take only the last few output lines.
-    reverse (take (length expected) output) @?= expected
-=======
-prettyEither (Right v) = renderPrettyDef v
->>>>>>> 887dca2c
+prettyEither (Right v) = renderPrettyDef v
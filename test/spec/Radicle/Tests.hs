{-# LANGUAGE QuasiQuotes #-}
module Radicle.Tests where

<<<<<<< HEAD
import           Protolude hiding (toList)

import           Data.Functor.Foldable (Fix(..), unfix)
=======
import           Data.Either (isLeft)
import           Data.Functor.Identity (runIdentity)
>>>>>>> 743956f2
import           Data.List (isSuffixOf)
import           Data.String.Interpolate (i)
import           Data.String.QQ (s)
<<<<<<< HEAD
=======
import qualified Data.Text as T
import qualified Data.Text.IO as T
>>>>>>> 743956f2
import           GHC.Exts (fromList, toList)
import qualified Data.Text as T
import           System.Directory (getDirectoryContents)
import           Test.Tasty
import           Test.Tasty.HUnit
import           Test.Tasty.QuickCheck (counterexample, testProperty, (==>))

import           Radicle
import           Radicle.Internal.Arbitrary ()
import           Radicle.Internal.Core (toIdent)
import           Radicle.Internal.TestCapabilities

import           Paths_radicle

test_eval :: [TestTree]
test_eval =
    [ testCase "Fails for undefined atoms" $
        [s|blah|] `failsWith` UnknownIdentifier (toIdent "blah")

    , testCase "Succeeds for defined atoms" $ do
        let prog = [s|
              (define rocky-clark "Steve Wozniak")
              rocky-clark
              |]
        prog `succeedsWith` String "Steve Wozniak"

    , testCase "'dict' creates a Dict with given key/vals" $ do
        let prog1 = [s|(dict 'why "not")|]
        prog1 `succeedsWith` Dict (fromList [(Atom $ toIdent "why", String "not")])
        let prog2 = [s|(dict 3 1)|]
        prog2 `succeedsWith` Dict (fromList [(Number 3, Number 1)])

    , testCase "'cons' conses an element" $ do
        let prog = [s|(cons #t (list #f))|]
        prog `succeedsWith` List [Boolean True, Boolean False]

    , testCase "'head' returns the first element of a list" $ do
        let prog = [s|(head (list #t #f))|]
        prog `succeedsWith` Boolean True

    , testCase "'tail' returns the tail of a list" $ do
        let prog = [s|(tail (list #t #f #t))|]
        prog `succeedsWith` List [Boolean False, Boolean True]

    , testProperty "'eq?' considers equal values equal" $ \(val :: Value) -> do
        let prog = [i|(eq? #{renderPrettyDef val} #{renderPrettyDef val})|]
            res  = runTest' $ toS prog
        counterexample prog $  isLeft res || res == Right (Boolean True)

    , testCase "'eq?' works for quoted values" $ do
        let prog = [s|(eq? 'hi 'hi)|]
        prog `succeedsWith` Boolean True

    , testProperty "'eq?' considers different values different"
                $ \(v1 :: Value , v2 :: Value ) ->
                  v1 /= v2 ==> do
        -- We quote the values to prevent errors from being thrown
        let prog = [i|(eq? (quote #{renderPrettyDef v1})
                           (quote #{renderPrettyDef v2}))|]
            res  = runTest' $ toS prog
        -- Either evaluation failed or their equal.
        counterexample prog $ isLeft res || res == Right (Boolean False)

    , testCase "'member?' returns true if list contains element" $ do
        let prog = [s|(member? #t (list #f #t))|]
        prog `succeedsWith` Boolean True

    , testCase "'member?' returns false if list does not contain element" $ do
        let prog = [s|(member? "hi" (list #f #t))|]
        prog `succeedsWith` Boolean False

    , testCase "'lookup' returns value of key in map" $ do
        let prog1 = [s|(lookup 'key1 (dict 'key1 "a" 'key2 "b"))|]
        prog1 `succeedsWith` String "a"
        let prog2 = [s|(lookup 5 (dict 5 "a" 'key2 "b"))|]
        prog2 `succeedsWith` String "a"
        let prog3 = [s|(lookup '(2 3) (dict '(2 3) "a" 'key2 "b"))|]
        prog3 `succeedsWith` String "a"

    , testCase "'insert' updates the value of key in map" $ do
        let prog1 = [s|(lookup 'key1 (insert 'key1 "b" (dict 'key1 "a" 'key2 "b")))|]
        prog1 `succeedsWith` String "b"
        let prog2 = [s|(lookup 5 (insert 5 "b" (dict 5 "a" 'key2 "b")))|]
        prog2 `succeedsWith` String "b"
        let prog3 = [s|(lookup '(2 3) (insert '(2 3) "b" (dict '(2 3) "a" 'key2 "b")))|]
        prog3 `succeedsWith` String "b"

    , testCase "'insert' inserts the value of key in map" $ do
        let prog1 = [s|(lookup 'key1 (insert 'key1 "b" (dict)))|]
        prog1 `succeedsWith` String "b"
        let prog2 = [s|(lookup 5 (insert 5 "b" (dict)))|]
        prog2 `succeedsWith` String "b"
        let prog3 = [s|(lookup '(2 3) (insert '(2 3) "b" (dict)))|]
        prog3 `succeedsWith` String "b"

    , testProperty "'string-append' concatenates string" $ \ss -> do
        let args = T.unwords $ renderPrettyDef . String <$> ss
            prog = "(string-append " <> args <> ")"
            res  = runTest' prog
            expected = Right . String $ mconcat ss
            info = "Expected:\n" <> prettyEither expected <>
                   "Got:\n" <> prettyEither res
        counterexample (toS info) $ res == expected

    , testCase "'foldl' foldls the list" $ do
        let prog = [s|(foldl - 0 (list 1 2 3))|]
        prog `succeedsWith` Number (-6)

    , testCase "'foldr' foldrs the list" $ do
        let prog = [s|(foldr - 0 (list 1 2 3))|]
        prog `succeedsWith` Number 2

    , testCase "'map' maps over the list" $ do
        let prog = [s|(map (lambda (x) (+ x 1)) (list 1 2))|]
        prog `succeedsWith` List [Number 2, Number 3]

    , testCase "'eval' evaluates the list" $ do
        let prog = [s|(eval (quote #t))|]
        prog `succeedsWith` Boolean True

    , testCase "'eval' only evaluates the first quote" $ do
        let prog1 = [s|(eval (quote (quote (+ 3 2))))|]
            prog2 = [s|(quote (+ 3 2))|]
            res1 = runTest' prog1
            res2 = runTest' prog2
        res1 @?= res2

    , testProperty "'eval' does not alter functions" $ \(_v :: Value) -> do
        let prog1 = [i| (eval (lambda () #{renderPrettyDef _v})) |]
            prog2 = [i| (lambda () #{renderPrettyDef _v}) |]
            res1 = runTest' $ toS prog1
            res2 = runTest' $ toS prog2
            info = "Expected:\n" <> prettyEither res2
                <> "\nGot:\n" <> prettyEither res1
        counterexample (toS info) $ res1 == res2

    , testCase "lambdas work" $ do
        let prog = [s|((lambda (x) x) #t)|]
        prog `succeedsWith` Boolean True

    , testCase "lambda does not have access to future definitions (hyper static)" $ do
        let prog = [s|
              (define y "a")
              (define lam (lambda () y))
              (define y "b")
              (lam)
              |]
        prog `succeedsWith` String "a"

    , testCase "lambdas allow local definitions" $ do
        let prog = [s|
              ((lambda ()
                  (define y 3)
                  y))
              |]
        prog `succeedsWith` Number 3

    , testCase "lambdas throw WrongNumberOfArgs if given wrong number of args" $ do
        let prog = [s| ((lambda (x) 3)) |]
        prog `failsWith` WrongNumberOfArgs "lambda" 1 0

    , testCase "'quote' gets evaluated the right number of times" $ do
        let prog = [s|
              (define test (lambda (x) (eq? x 'hi)))
              (test 'hi)
              |]
        prog `succeedsWith` Boolean True

    , testCase "'if' works with three arguments and true cond" $ do
        let prog = [s|(if #t "a" "b")|]
        prog `succeedsWith` String "a"

    , testCase "'if' works with three arguments and false cond" $ do
        let prog = [s|(if #f "a" "b")|]
        prog `succeedsWith` String "b"

    , testCase "'if' is lazy" $ do
        let prog = [s|(if #t "a" (#t "non-sense"))|]
        prog `succeedsWith` String "a"

    , testCase "'string?' is true for strings" $ do
        let prog = [s|(string? "hi")|]
        prog `succeedsWith` Boolean True

    , testCase "'string?' is false for nonStrings" $ do
        let prog = [s|(string? #f)|]
        prog `succeedsWith` Boolean False

    , testCase "'string?' is false for nonStrings" $ do
        let prog = [s|(string? #f)|]
        prog `succeedsWith` Boolean False

    , testCase "'boolean?' is true for booleans" $ do
        let prog = [s|(boolean? #t)|]
        prog `succeedsWith` Boolean True

    , testCase "'boolean?' is false for non-booleans" $ do
        let prog = [s|(boolean? "hi")|]
        prog `succeedsWith` Boolean False

    , testCase "'number?' is true for numbers" $ do
        let prog = [s|(number? 200)|]
        prog `succeedsWith` Boolean True

    , testCase "'number?' is false for non-numbers" $ do
        let prog = [s|(number? #t)|]
        prog `succeedsWith` Boolean False

    , testCase "'+' sums the list of numbers" $ do
        let prog1 = [s|(+ 2 (+ 2 3))|]
        prog1 `succeedsWith` Number 7
        let prog2 = [s|(+ -1 -2 -3)|]
        prog2 `succeedsWith` Number (- 6)

    , testCase "'-' subtracts the list of numbers" $ do
        let prog1= [s|(- (+ 2 3) 1)|]
        prog1 `succeedsWith` Number 4
        let prog2 = [s|(- -1 -2 -3)|]
        prog2 `succeedsWith` Number 4

    , testCase "'*' multiplies the list of numbers" $ do
        let prog = [s|(* 2 3)|]
        prog `succeedsWith` Number 6

    , testProperty "'>' works" $ \(x, y) -> do
<<<<<<< HEAD
        let prog = [i|(> #{renderPrettyFix $ Number x} #{renderPrettyFix $ Number y})|]
            res  = runTest' $ toS prog
        counterexample prog $ res == Right (Boolean (x > y))

    , testProperty "'<' works" $ \(x, y) -> do
        let prog = [i|(< #{renderPrettyFix $ Number x} #{renderPrettyFix $ Number y})|]
            res  = runTest' $ toS prog
=======
        let prog = [i|(> #{renderPrettyDef $ Number x} #{renderPrettyDef $ Number y})|]
            res  = runTest' $ T.pack prog
        counterexample prog $ res == Right (Boolean (x > y))

    , testProperty "'<' works" $ \(x, y) -> do
        let prog = [i|(< #{renderPrettyDef $ Number x} #{renderPrettyDef $ Number y})|]
            res  = runTest' $ T.pack prog
>>>>>>> 743956f2
        counterexample prog $ res == Right (Boolean (x < y))

    , testCase "'define' fails when first arg is not an atom" $ do
        let prog = [s|(define "hi" "there")|]
        prog `failsWith` OtherError "define expects atom for first arg"

    , testCase "'catch' catches thrown exceptions" $ do
        let prog = [s|
            (catch (quote exc) (throw (quote exc) #t) (lambda (y) y))
            |]
        prog `succeedsWith` Boolean True

    , testCase "'catch' has the correct environment" $ do
        let prog = [s|
            (define t #t)
            (define f #f)
            (catch (quote exc) (throw (quote exc) f) (lambda (y) t))
            |]
        prog `succeedsWith` Boolean True

    , testCase "'catch 'any' catches any exception" $ do
        let prog = [s|
            (catch 'any (throw (quote exc) #f) (lambda (y) #t))
            |]
        prog `succeedsWith` Boolean True

    , testCase "evaluation can be redefined" $ do
        let prog = [s|
            (define eval (lambda (x) #f))
            #t
            |]
        prog `succeedsWith` Boolean False

    , testCase "'read-ref' returns the most recent value" $ do
        let prog = [s|
                (define x (ref 5))
                (write-ref x 6)
                (read-ref x)
                |]
            res = runTest' prog
        res @?= Right (Number 6)

<<<<<<< HEAD
    , testProperty "read-ref . ref == id" $ \v -> do
        let derefed = runTest' $ toS [i|(read-ref (ref #{renderPrettyFix v}))|]
            orig    = runTest' $ toS [i|#{renderPrettyFix v}|]
            info    = "Expected:\n" <> toS (prettyEither orig)
                   <> "\nGot:\n" <> toS (prettyEither derefed)
=======
    , testProperty "read-ref . ref == id" $ \(v :: Value) -> do
        let derefed = runTest' $ T.pack [i|(read-ref (ref #{renderPrettyDef v}))|]
            orig    = runTest' $ T.pack [i|#{renderPrettyDef v}|]
            info    = "Expected:\n" <> T.unpack (prettyEither orig)
                   <> "\nGot:\n" <> T.unpack (prettyEither derefed)
>>>>>>> 743956f2
        counterexample info $ derefed == orig

    , testCase "'show' works" $ do
        runTest' "(show 'a)" @?= Right (String "a")
        runTest' "(show ''a)" @?= Right (String "(quote a)")
        runTest' "(show \"hello\")" @?= Right (String "\"hello\"")
        runTest' "(show 42)" @?= Right (String "42.0")
        runTest' "(show #t)" @?= Right (String "#t")
        runTest' "(show #f)" @?= Right (String "#f")
        runTest' "(show (list 'a 1 \"foo\" (list 'b ''x 2 \"bar\")))" @?= Right (String "(a 1.0 \"foo\" (b (quote x) 2.0 \"bar\"))")
        runTest' "eval" @?= Right (Primop (toIdent "base-eval"))
        runTest' "(show (dict 'a 1))" @?= Right (String "(dict a 1.0)")
        runTest' "(show (lambda (x) x))" @?= Right (String "(lambda (x) x)")
    ]
  where
    failsWith src err    = runTest' src @?= Left err
    succeedsWith src val = runTest' src @?= Right val

test_parser :: [TestTree]
test_parser =
    [ testCase "parses strings" $ do
        "\"hi\"" ~~> String "hi"

    , testCase "parses booleans" $ do
        "#t" ~~> Boolean True
        "#f" ~~> Boolean False

    , testCase "parses primops" $ do
        "boolean?" ~~> Primop (toIdent "boolean?")
        "base-eval" ~~> Primop (toIdent "base-eval")

    , testCase "parses identifiers" $ do
        "++" ~~> Atom (toIdent "++")
        "what?crazy!" ~~> Atom (toIdent "what?crazy!")

    , testCase "parses identifiers that have a primop as prefix" $ do
        "evaluate" ~~> Atom (toIdent "evaluate")

    , testCase "parses function application" $ do
        "(++)" ~~> List [Atom (toIdent "++")]
        "(++ \"merge\" \"d\")" ~~> List [Atom (toIdent "++"), String "merge", String "d"]

    , testCase "parses number" $ do
        "0.15" ~~> Number 0.15
        "2000" ~~> Number 2000

    , testCase "parses identifiers" $ do
        "++" ~~> Atom (toIdent "++")
        "what?crazy!" ~~> Atom (toIdent "what?crazy!")

    , testCase "parses identifiers that have a primop as prefix" $ do
        "evaluate" ~~> Atom (toIdent "evaluate")
    ]
  where
    x ~~> y = parseTest x @?= Right y

test_binding :: [TestTree]
test_binding =
    [ testCase "handles shadowing correctly" $ do
        [s|(((lambda (x) (lambda (x) x)) "inner") "outer")|] ~~> String "outer"
    ]
  where
    x ~~> y = runIdentity (interpret "test" x pureEnv) @?= Right y


test_pretty :: [TestTree]
test_pretty =
    [ testProperty "parse . pretty == identity" $ \(val :: Value)  ->
        let rendered = renderPrettyDef val
            actual = parseTest rendered
            original = removeEnv val
            info = case actual of
              Left e -> "parse error in: " <> toS rendered <> "\n"
                      <> toS e
              Right v -> "pretty: " <> toS rendered <> "\n"
                      <> "reparsed: " <> show v <> "\n"
                      <> "original: " <> show original <> "\n"
        in counterexample info $ actual == Right original
    ]

test_env :: [TestTree]
test_env =
    [ testProperty "fromList . toList == identity" $ \(env' :: Env Value) ->
        fromList (toList env') == env'
    ]

test_repl_primops :: [TestTree]
test_repl_primops =
    [ testProperty "get-line! returns the input line" $ \(v :: Value) ->
        let prog = [i|(eq? (get-line!) (quote #{renderPrettyDef v}))|]
            res = run [renderPrettyDef v] $ toS prog
        in counterexample prog $ res == Right (Boolean True)

    , testCase "catch catches get-line errors" $ do
        let prog = [s|
                 (define repl (dict 'name "repl" 'getter get-line!))
                 (catch 'any
                        (subscribe-to! repl (lambda (x) (print! x)))
                        (lambda (x) "caught"))
                 |]
            input = ["\"blah"]
            res = run input prog
        res @?= Right (String "caught")
    ]
  where
    run stdin' prog = fst $ runTestWith replBindings stdin' prog


test_repl :: [TestTree]
test_repl =
    [ testCase "evaluates correctly" $ do
        let input = [ "((lambda (x) x) #t)" ]
            output = [ "#t" ]
        (_, result) <- runInRepl input
        result @?= output

    , testCase "handles env modifications" $ do
        let input = [ "(define id (lambda (x) x))"
                    , "(id #t)"
                    ]
            output = [ "()"
                     , "#t"
                     ]
        (_, result) <- runInRepl input
        result @?= output

    , testCase "handles 'eval' redefinition" $ do
        let input = [ "(define eval (lambda (x) #t))"
                    , "#f"
                    ]
            output = [ "()"
                     , "#t"
                     ]
        (_, result) <- runInRepl input
        result @?= output

    , testCase "(define eval (quote base-eval)) doesn't change things" $ do
        let input = [ "(define eval (quote base-eval))"
                    , "(define id (lambda (x) x))"
                    , "(id #t)"
                    ]
            output = [ "()"
                     , "()"
                     , "#t"
                     ]
        (_, result) <- runInRepl input
        result @?= output
    ]
    where
      getCfg = getDataFileName "repl/config.rad" >>= readFile
      -- The repl catches exceptions, including the "out of stdin" exception
      -- that occurs at the end of a session, so we take the 'init' of the
      -- result.
      runInRepl inp = fmap initSafe <$> (runTestWith replBindings inp <$> getCfg)

-- Tests all radicle files 'repl' dir. These should use the 'should-be'
-- function to ensure they are in the proper format.
test_source_files :: IO TestTree
test_source_files = testGroup "Radicle source file tests" <$> do
    oneOf'Em <- getDataFileName "repl/config.rad"
    let dir = reverse $ drop (T.length ("config.rad" :: Text)) $ reverse oneOf'Em
    files <- getDirectoryContents dir
    let radFiles = filter (".rad" `isSuffixOf`) files
    sequence $ radFiles <&> \file -> do
        contents <- readFile $ dir <> file
        let (_, out) = runTestWith replBindings [] contents
        let makeTest line = let (name, result) = T.span (/= '\'')
                                               $ T.drop 1
                                               $ T.dropWhile (/= '\'') line
                            in testCase (toS name) $ result @?= "' succeeded\""
        pure $ testGroup file
            $ [ makeTest ln | ln <- out, "\"Test" `T.isPrefixOf` ln ]

-- * Utils

-- | Environments are neither printed nor parsed, but are generated by the
-- arbitrary instance.
removeEnv :: Value -> Value
removeEnv v = case v of
    List xs         -> List $ removeEnv <$> xs
    Dict m          -> Dict $ removeEnv <$> m
    Lambda ids bd _ -> Lambda ids (removeEnv <$> bd) Nothing
    x               -> x

<<<<<<< HEAD
removeEnv' :: Value (Fix Value) -> Value (Fix Value)
removeEnv' v = Fix . removeEnv' . unfix <$> removeEnv v

prettyEither :: Pretty s => Either (LangError (Value s)) (Value s) -> Text
prettyEither (Left e)  = "Error: " <> renderPrettyDef e
prettyEither (Right v) = renderPrettyDef v

renderPrettyFix :: Value (Fix Value) -> Text
renderPrettyFix = renderPrettyDef
=======
prettyEither :: Either (LangError Value) Value -> T.Text
prettyEither (Left e)  = "Error: " <> renderPrettyDef e
prettyEither (Right v) = renderPrettyDef v

(<&>) :: Functor f => f a -> (a -> b) -> f b
(<&>) = flip fmap
>>>>>>> 743956f2
<|MERGE_RESOLUTION|>--- conflicted
+++ resolved
@@ -1,24 +1,13 @@
 {-# LANGUAGE QuasiQuotes #-}
 module Radicle.Tests where
 
-<<<<<<< HEAD
 import           Protolude hiding (toList)
 
-import           Data.Functor.Foldable (Fix(..), unfix)
-=======
-import           Data.Either (isLeft)
-import           Data.Functor.Identity (runIdentity)
->>>>>>> 743956f2
 import           Data.List (isSuffixOf)
 import           Data.String.Interpolate (i)
 import           Data.String.QQ (s)
-<<<<<<< HEAD
-=======
 import qualified Data.Text as T
-import qualified Data.Text.IO as T
->>>>>>> 743956f2
 import           GHC.Exts (fromList, toList)
-import qualified Data.Text as T
 import           System.Directory (getDirectoryContents)
 import           Test.Tasty
 import           Test.Tasty.HUnit
@@ -242,23 +231,13 @@
         prog `succeedsWith` Number 6
 
     , testProperty "'>' works" $ \(x, y) -> do
-<<<<<<< HEAD
-        let prog = [i|(> #{renderPrettyFix $ Number x} #{renderPrettyFix $ Number y})|]
+        let prog = [i|(> #{renderPrettyDef $ Number x} #{renderPrettyDef $ Number y})|]
             res  = runTest' $ toS prog
         counterexample prog $ res == Right (Boolean (x > y))
 
     , testProperty "'<' works" $ \(x, y) -> do
-        let prog = [i|(< #{renderPrettyFix $ Number x} #{renderPrettyFix $ Number y})|]
+        let prog = [i|(< #{renderPrettyDef $ Number x} #{renderPrettyDef $ Number y})|]
             res  = runTest' $ toS prog
-=======
-        let prog = [i|(> #{renderPrettyDef $ Number x} #{renderPrettyDef $ Number y})|]
-            res  = runTest' $ T.pack prog
-        counterexample prog $ res == Right (Boolean (x > y))
-
-    , testProperty "'<' works" $ \(x, y) -> do
-        let prog = [i|(< #{renderPrettyDef $ Number x} #{renderPrettyDef $ Number y})|]
-            res  = runTest' $ T.pack prog
->>>>>>> 743956f2
         counterexample prog $ res == Right (Boolean (x < y))
 
     , testCase "'define' fails when first arg is not an atom" $ do
@@ -301,19 +280,11 @@
             res = runTest' prog
         res @?= Right (Number 6)
 
-<<<<<<< HEAD
-    , testProperty "read-ref . ref == id" $ \v -> do
-        let derefed = runTest' $ toS [i|(read-ref (ref #{renderPrettyFix v}))|]
-            orig    = runTest' $ toS [i|#{renderPrettyFix v}|]
+    , testProperty "read-ref . ref == id" $ \(v :: Value) -> do
+        let derefed = runTest' $ toS [i|(read-ref (ref #{renderPrettyDef v}))|]
+            orig    = runTest' $ toS [i|#{renderPrettyDef v}|]
             info    = "Expected:\n" <> toS (prettyEither orig)
                    <> "\nGot:\n" <> toS (prettyEither derefed)
-=======
-    , testProperty "read-ref . ref == id" $ \(v :: Value) -> do
-        let derefed = runTest' $ T.pack [i|(read-ref (ref #{renderPrettyDef v}))|]
-            orig    = runTest' $ T.pack [i|#{renderPrettyDef v}|]
-            info    = "Expected:\n" <> T.unpack (prettyEither orig)
-                   <> "\nGot:\n" <> T.unpack (prettyEither derefed)
->>>>>>> 743956f2
         counterexample info $ derefed == orig
 
     , testCase "'show' works" $ do
@@ -498,21 +469,6 @@
     Lambda ids bd _ -> Lambda ids (removeEnv <$> bd) Nothing
     x               -> x
 
-<<<<<<< HEAD
-removeEnv' :: Value (Fix Value) -> Value (Fix Value)
-removeEnv' v = Fix . removeEnv' . unfix <$> removeEnv v
-
-prettyEither :: Pretty s => Either (LangError (Value s)) (Value s) -> Text
-prettyEither (Left e)  = "Error: " <> renderPrettyDef e
-prettyEither (Right v) = renderPrettyDef v
-
-renderPrettyFix :: Value (Fix Value) -> Text
-renderPrettyFix = renderPrettyDef
-=======
 prettyEither :: Either (LangError Value) Value -> T.Text
 prettyEither (Left e)  = "Error: " <> renderPrettyDef e
-prettyEither (Right v) = renderPrettyDef v
-
-(<&>) :: Functor f => f a -> (a -> b) -> f b
-(<&>) = flip fmap
->>>>>>> 743956f2
+prettyEither (Right v) = renderPrettyDef v
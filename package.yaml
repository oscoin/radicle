--- conflicted
+++ resolved
@@ -140,10 +140,6 @@
     - radicle
     - mtl
     - containers
-<<<<<<< HEAD
-    - directory
-=======
->>>>>>> cc3dff5e
     - optparse-applicative
     - servant-server
     - text

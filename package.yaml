name: radicle
version: '0.0.0'
author: Monadic <team@monadic.xyz>
maintainer: Monadic <team@monadic.xyz>
license: MIT
git: oscoin/radicle
extra-source-files:
- README.md
- ChangeLog.md

dependencies:
- base >=4 && <5
- protolude
- containers
- unordered-containers
- deriving-compat
- haskeline
- megaparsec
- mtl
- prettyprinter
- prettyprinter-ansi-terminal
- recursion-schemes
- serialise
- aeson
- scientific
- text
when:
 - condition: impl(ghcjs)
   dependencies: ghcjs-dom

data-files:
- rad/config.rad
- rad/prelude.rad

library:
  source-dirs: src
  ghc-options: -Wall

tests:
  spec:
    main: Main.hs
    source-dirs:
    - test/spec
    ghc-options: -Wall -threaded
    dependencies:
    - radicle
    - directory
    - QuickCheck
    - quickcheck-instances
    - interpolate
    - safe
    - string-qq
    - tasty
    - tasty-discover
    - tasty-hunit
    - tasty-quickcheck
  doctest:
    main: Main.hs
    source-dirs:
    - test/docs
    ghc-options: -Wall -threaded
    other-modules:
    - Paths_radicle
    dependencies:
    - radicle
    - doctest
    - Glob
    - hpack

executables:
  repl:
    main: Main.hs
    source-dirs: exe/Repl
    when:
      - condition: impl(ghcjs)
        buildable: false
    dependencies:
    - radicle
    - optparse-applicative
    ghc-options: -Wall -threaded -O3 -Wcompat -Wincomplete-record-updates -Wincomplete-uni-patterns -Wredundant-constraints

  server:
    main: Server.hs
    source-dirs: exe/Server
    other-modules: API
    when:
      - condition: impl(ghcjs)
        buildable: false
    dependencies:
    - radicle
    - optparse-applicative
    - bytestring
    - servant
    - servant-server
    - stm-containers
    - stm
    - warp
    - wai-extra
    - wai-cors
    ghc-options: -main-is Server -Wall -O3 -threaded -Wcompat -Wincomplete-record-updates -Wincomplete-uni-patterns -Wredundant-constraints

  client:
    main: Client.hs
    source-dirs: exe/Server
    other-modules: API
    dependencies:
    - radicle
    - exceptions
    - optparse-applicative
    - bytestring
    - servant
    - http-media
    - http-client
    - servant-client
    when:
      - condition: impl(ghcjs)
        buildable: false
    ghc-options: -main-is Client -Wall -O3 -threaded -Wcompat -Wincomplete-record-updates -Wincomplete-uni-patterns -Wredundant-constraints

  client-ghcjs:
    main: GHCJS.hs
    source-dirs: exe/Server
    other-modules: API
    dependencies:
    - radicle
    - ghcjs-base
    - exceptions
    - bytestring
    - servant
    - servant-client-ghcjs
    - http-media
    when:
      - condition: impl(ghcjs)
        then:
          buildable: true
        else:
          buildable: false
    ghc-options: -main-is GHCJS -Wall -threaded -Wcompat -Wincomplete-record-updates -Wincomplete-uni-patterns -Wredundant-constraints

default-extensions:
- NoImplicitPrelude
- AutoDeriveTypeable
- ConstraintKinds
- DataKinds
- DeriveDataTypeable
- DeriveFunctor
- DeriveFoldable
- DeriveTraversable
- DeriveGeneric
- FlexibleContexts
- FlexibleInstances
- FunctionalDependencies
- GeneralizedNewtypeDeriving
- MultiParamTypeClasses
- OverloadedStrings
- RankNTypes
- RecordWildCards
- TupleSections
- TypeFamilies
- TypeOperators
- ScopedTypeVariables
<<<<<<< HEAD
- LambdaCase
- StandaloneDeriving
=======
- LambdaCase
>>>>>>> 112f5205
<|MERGE_RESOLUTION|>--- conflicted
+++ resolved
@@ -159,9 +159,5 @@
 - TypeFamilies
 - TypeOperators
 - ScopedTypeVariables
-<<<<<<< HEAD
 - LambdaCase
-- StandaloneDeriving
-=======
-- LambdaCase
->>>>>>> 112f5205
+- StandaloneDeriving
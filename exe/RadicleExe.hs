--- conflicted
+++ resolved
@@ -14,12 +14,8 @@
 import           System.Console.Haskeline (InputT)
 import           System.Directory (doesFileExist)
 
-<<<<<<< HEAD
-import           Radicle.Internal.Doc (md)
+import qualified Radicle.Internal.PrimFns as PrimFns
 import qualified Radicle.Internal.Number as Num
-=======
->>>>>>> 98323e33
-import qualified Radicle.Internal.PrimFns as PrimFns
 
 main :: IO ()
 main = do

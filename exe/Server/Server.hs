--- conflicted
+++ resolved
@@ -212,13 +212,7 @@
        <> header "radicle-server"
         )
 
-<<<<<<< HEAD
-
-server :: Connection -> Chains -> Server API
-server conn st = submit conn st :<|> since conn :<|> jsonOutputs st :<|> static
-=======
 server :: Connection -> Chains -> Server ServerApi
 server conn chains = chainEndpoints :<|> jsonOutputs chains :<|> static
   where
-    chainEndpoints chainName = submit conn chains chainName :<|> since conn chainName
->>>>>>> 7624b8e6
+    chainEndpoints chainName = submit conn chains chainName :<|> since conn chainName
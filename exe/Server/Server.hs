module Server where

import           API
import           Data.ByteString.Lazy (fromStrict)
import qualified Data.Sequence as Seq
import           Network.Wai.Handler.Warp
import           Network.Wai.Middleware.Gzip
import           Protolude hiding (fromStrict)
import           Radicle
import           Servant
import qualified STMContainers.Map as STMMap

-- * Main

main :: IO ()
main = do
    st <- newState
    let gzipSettings = def { gzipFiles = GzipPreCompressed GzipIgnore }
        app = gzip gzipSettings (serve api (server st))
    args <- getArgs
    case args of
      [portStr] -> case readEither portStr of
          Right port -> run port app
<<<<<<< HEAD
          Left _     -> die "Expecting argument to be a port (integer)"
=======
          Left _ -> die "Expecting argument to be a port (integer)"
>>>>>>> 60d0e00a
      [] -> run 80 app
      _ -> die "Expecting zero or one arguments (port)"


server :: Chains -> Server API
<<<<<<< HEAD
server st = submit st :<|> since st :<|> jsonOutputs st :<|> static
=======
server st = submit st :<|> since st :<|> static
>>>>>>> 60d0e00a

-- * Handlers

-- | Submit something to a chain. The value is expected to be a pair, with the
-- first item specifying the chain the value is being submitted to, and the
-- second the expression being submitted.
submit :: Chains -> Value -> Handler ()
submit st val = case val of
    List [String i, v] -> do
        r <- liftIO . atomically $ insertExpr st i v
        case r of
            Right () -> pure ()
            Left err -> throwError
                      $ err400 { errBody = fromStrict $ encodeUtf8 err }
    _ -> throwError
       $ err400 { errBody = "Expecting pair with chain name and val" }

getActivitySince :: Chains -> Text -> Int -> Handler [(Value, Value)]
getActivitySince st name index = do
    r <- liftIO . atomically $ getSince st name index
    case r of
        Nothing -> throwError $ err400 { errBody = "No such chain/index" }
        Just v  -> pure v

<<<<<<< HEAD
-- | Get all expressions submitted to a chain since 'index'.
since :: Chains -> Text -> Int -> Handler [Value]
since st name index =
    fmap fst <$> getActivitySince st name index

jsonOutputs :: Chains -> Text -> Handler [Maybe DataValue]
jsonOutputs st name = do
  vs <- fmap snd <$> getActivitySince st name 0
  let ds = isData <$> vs
  pure ds

static :: Server Raw
static = serveDirectoryFileServer "static/"

=======
static :: Server Raw
static = serveDirectoryFileServer "static/"
>>>>>>> 60d0e00a
-- * Helpers

insertExpr :: Chains -> Text -> Value -> STM (Either Text ())
insertExpr st name val = do
    x <- STMMap.lookup name $ getChains st
    let chain = fromMaybe (Chain name pureEnv mempty) x
    let (r, s) = runIdentity $ runLang (chainState chain) (eval val)
    case r of
<<<<<<< HEAD
        Left _ -> pure $ Left "invalid expression"
        Right o -> Right <$> STMMap.insert
=======
        Left e -> pure . Left $ "invalid expression: " <> show e
        Right _ -> Right <$> STMMap.insert
>>>>>>> 60d0e00a
            (chain { chainState = s
                   , chainExprs = chainExprs chain Seq.|> (val, o) })
            name
            (getChains st)

getSince :: Chains -> Text -> Int -> STM (Maybe [(Value, Value)])
getSince st name index = do
    x <- STMMap.lookup name $ getChains st
    pure $ toList . Seq.drop index . chainExprs <$> x

-- * Types

data Chain = Chain
    { chainName  :: Text
    , chainState :: Bindings Identity
    , chainExprs :: Seq (Value, Value)
    } deriving (Generic)

newtype Chains = Chains { getChains :: STMMap.Map Text Chain }

newState :: IO Chains
newState = Chains <$> STMMap.newIO<|MERGE_RESOLUTION|>--- conflicted
+++ resolved
@@ -21,21 +21,13 @@
     case args of
       [portStr] -> case readEither portStr of
           Right port -> run port app
-<<<<<<< HEAD
-          Left _     -> die "Expecting argument to be a port (integer)"
-=======
           Left _ -> die "Expecting argument to be a port (integer)"
->>>>>>> 60d0e00a
       [] -> run 80 app
       _ -> die "Expecting zero or one arguments (port)"
 
 
 server :: Chains -> Server API
-<<<<<<< HEAD
 server st = submit st :<|> since st :<|> jsonOutputs st :<|> static
-=======
-server st = submit st :<|> since st :<|> static
->>>>>>> 60d0e00a
 
 -- * Handlers
 
@@ -60,7 +52,6 @@
         Nothing -> throwError $ err400 { errBody = "No such chain/index" }
         Just v  -> pure v
 
-<<<<<<< HEAD
 -- | Get all expressions submitted to a chain since 'index'.
 since :: Chains -> Text -> Int -> Handler [Value]
 since st name index =
@@ -75,10 +66,6 @@
 static :: Server Raw
 static = serveDirectoryFileServer "static/"
 
-=======
-static :: Server Raw
-static = serveDirectoryFileServer "static/"
->>>>>>> 60d0e00a
 -- * Helpers
 
 insertExpr :: Chains -> Text -> Value -> STM (Either Text ())
@@ -87,13 +74,8 @@
     let chain = fromMaybe (Chain name pureEnv mempty) x
     let (r, s) = runIdentity $ runLang (chainState chain) (eval val)
     case r of
-<<<<<<< HEAD
-        Left _ -> pure $ Left "invalid expression"
+        Left e -> pure . Left $ "invalid expression: " <> show e
         Right o -> Right <$> STMMap.insert
-=======
-        Left e -> pure . Left $ "invalid expression: " <> show e
-        Right _ -> Right <$> STMMap.insert
->>>>>>> 60d0e00a
             (chain { chainState = s
                    , chainExprs = chainExprs chain Seq.|> (val, o) })
             name

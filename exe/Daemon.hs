-- | The radicle-daemon; a long-running background process which
-- materialises the state of remote IPFS machines on the user's PC, and
-- writes to those IPFS machines the user is an owner of.
--
-- See
-- <https://github.com/oscoin/radicle/blob/master/rfcs/0003-radicle-daemon.rst
-- the RFC>.
module Daemon (main) where

import           Protolude hiding (fromStrict, option, poll)

<<<<<<< HEAD
import qualified Data.Aeson as A
=======
>>>>>>> cc3dff5e
import qualified Data.Map.Strict as Map
import qualified Data.Text as T
import qualified Data.Time.Clock.System as Time
import           Network.Wai.Handler.Warp (run)
import           Options.Applicative
import           Servant
import           System.IO (BufferMode(..), hSetBuffering)

import           Radicle.Daemon.Common hiding (logInfo)
import qualified Radicle.Daemon.Common as Common
<<<<<<< HEAD
import qualified Radicle.Internal.UUID as UUID

import           Radicle hiding (DaemonError, Env)
=======
>>>>>>> cc3dff5e
import qualified Radicle.Daemon.HttpApi as Api
import           Radicle.Daemon.Ipfs
import           Radicle.Daemon.MachineConfig
import           Radicle.Daemon.Monad

import           Radicle hiding (DaemonError, Env)
import qualified Radicle.Internal.CLI as Local
import qualified Radicle.Internal.ConcurrentMap as CMap
<<<<<<< HEAD
import qualified Radicle.Ipfs as Ipfs
=======
import qualified Radicle.Internal.UUID as UUID
>>>>>>> cc3dff5e

-- * Types

logDaemonError :: MonadIO m => Error -> m ()
logDaemonError (displayError -> (m, xs)) = logErr m xs

-- * Main

data Opts = Opts
  { port       :: Int
  -- TODO(james): temporary, just for testing.
  , filePrefix :: Text
  , debug      :: Bool
  }

opts :: Parser Opts
opts = Opts
    <$> option auto
        ( long "port"
       <> help "daemon port"
       <> metavar "PORT"
       <> showDefault
       <> value 8909
        )
    <*> strOption
        ( long "filePrefix"
       <> help "file prefix"
       <> metavar "PREFIX"
       <> showDefault
       <> value ""
        )
    <*> switch
        ( long "debug"
       <> help "enable debug logging"
       <> showDefault
        )

-- We use 'Void' to enforce the use of 'exitFailure'
main :: IO Void
main = do
    hSetBuffering stdout LineBuffering
    Opts{..} <- execParser allOpts
    machineConfigFileLock <- newMVar ()
    machineConfigFile <- Local.getRadicleFile (toS filePrefix <> "daemon-follows")
    machines <- CachedMachines <$> CMap.empty
    let env = Env{ logLevel = if debug then Debug else Normal, ..}
    machineConfig <- readMachineConfigIO machineConfigFileLock machineConfigFile
    initRes <- runDaemon env (init machineConfig)
    case initRes of
      Left err -> do
        logDaemonError err
        exitFailure
      Right _ -> do
        polling <- async $ initPolling env
        let app = serve Api.daemonApi (server env)
        Common.logInfo "Start listening" [("port", show port)]
        serv <- async $ run port app
        exc <- waitEitherCatchCancel polling serv
        case exc of
          Left (Left err) -> do
            logErr "Polling failed with an exception" [("error", toS (displayException err))]
            exitFailure
          Left (Right void') -> absurd void'
          Right (Left err) -> do
            logErr "Server failed with an exception" [("error", toS (displayException err))]
            exitFailure
          Right (Right ()) -> do
            logErr "Server stopped (this should not happen)" []
            exitFailure
  where
    allOpts = info (opts <**> helper)
        ( fullDesc
       <> progDesc "Run the radicle daemon"
       <> header "radicle-daemon"
        )

server :: Env -> Server Api.DaemonApi
server env = hoistServer Api.daemonApi nt daemonServer
  where
    daemonServer :: ServerT Api.DaemonApi Daemon
    daemonServer = newMachine :<|> query :<|> send :<|> pure Api.swagger

    nt :: Daemon a -> Handler a
    nt d = do
      x_ <- liftIO $ runDaemon env d
      case x_ of
        Left err -> do
            logDaemonError err
            throwError (toServantErr err)
        Right x  -> pure x

    toServantErr err = errCode { errBody = toS bod }
      where
        (msg, infos) = displayError err
        bod = msg <> ":" <> T.concat ["\n  " <> k <> ": " <> v | (k,v) <- infos]
        errCode = case err of
          MachineError _ e -> case e of
            InvalidInput _ -> err400
            AckTimeout     -> err504
            _              -> err500
          CouldNotCreateMachine _ -> err500

-- * Init

-- | Initiate machines according to follow file.
init :: MachineConfig -> Daemon ()
init follows = traverse_ initMachine (Map.toList follows)
  where
    initMachine (id, Reader) = initReaderNoFail id
    initMachine (id, Writer) = initAsWriter id $> ()

-- * Endpoints

-- | Create a new IPFS machine and initialise the daemon as as the
-- /writer/.
newMachine :: Daemon Api.NewResponse
newMachine = do
    id <- createMachine `ipfs` CouldNotCreateMachine
    sub <- machineIpfs id $ initSubscription id
    logInfo Normal "Created new IPFS machine" [("machine-id", getMachineId id)]
    m <- liftIO $ emptyMachine id Writer sub
    insertNewMachine id (Cached m)
    actAsWriter m
    writeMachineConfig
    pure (Api.NewResponse id)

-- | Evaluate an expression against a cached machine. The resulting
-- state is always discarded, and the expression is never sent to the
-- writer. Only used for local queries.
--
-- Hitting this endpoint will turn on high-frequency polling for a
-- fixed amount of time.
query :: MachineId -> Api.QueryRequest -> Daemon Api.QueryResponse
query id (Api.QueryRequest v) = do
  m <- checkMachineLoaded id
  bumpPolling id
  case fst <$> runIdentity $ runLang (machineState m) $ eval v of
    Left err -> throwError $ MachineError id (InvalidInput err)
    Right rv -> do
      logInfo Normal "Handled query" [("machine-id", getMachineId id)]
      pure (Api.QueryResponse rv)

-- | Write a new expression to an IPFS machine.
--
-- - If the daemon is the writer for the machine, it will write the
--   new inputs to IPFS and then send out a notification on the
--   machine's pubsub topic.
--
-- - If the daemon is a reader for the machine, it will request the
--   machine's writer daemon to perform the write, and wait for an
--   ack.
send :: MachineId -> Api.SendRequest -> Daemon Api.SendResponse
send id (Api.SendRequest expressions) = do
  cm_ <- lookupMachine id
  case cm_ of
    Nothing -> do
      m <- newReader id
      requestInput (machineSubscription m)
    Just (UninitialisedReader _) -> do
      m <- initAsReader id
      requestInput (machineSubscription m)
    Just (Cached Machine{ machineMode = Reader, ..}) -> requestInput machineSubscription
    Just (Cached Machine{ machineMode = Writer }) -> do
      logInfo Normal "Applying input"
        [ ("machine-id", getMachineId id)
        ]
      results <- writeInputs id expressions Nothing
      pure Api.SendResponse{..}
  where
    requestInput sub = do
      nonce <- liftIO $ UUID.uuid
      let isResponse = \case
            New InputsApplied{ nonce = Just nonce' } | nonce' == nonce -> True
            _ -> False
      asyncMsg <- liftIO $ async $ subscribeOne sub ackWaitTime isResponse (logNonDecodableMsg id)
      machineIpfs id $ publish id (Submit SubmitInputs{..})
      logInfo Debug
              "Sent input request to writer"
              [ ("machine-id", getMachineId id)
              , ("expressions", prValues expressions) ]
      msg_ <- machineIpfs id $ wait asyncMsg
      case msg_ of
        Just (New InputsApplied{results}) -> do
          logInfo Normal
                 "Writer accepted input request"
                 [ ("machine-id", getMachineId id)
                 , ("results", prValues results)
                 ]
          bumpPolling id
          pure Api.SendResponse{..}
        Just _ -> throwError $ MachineError id (DaemonError "Didn't filter machine topic messages correctly.")
        Nothing -> throwError $ MachineError id AckTimeout


    prValues = T.intercalate "," . (renderCompactPretty <$>)

-- * Helpers

logInfo :: LogLevel -> Text -> [(Text,Text)] -> Daemon ()
logInfo l msg infos = do
  l' <- asks logLevel
  if l <= l'
    then Common.logInfo msg infos
    else pure ()


lookupMachine :: MachineId -> Daemon (Maybe CachedMachine)
lookupMachine id = do
  msCMap <- asks machines
  liftIO $ CMap.lookup id (getMachines msCMap)

-- | Given an 'MachineId', makes sure the machine is in the cache and
-- updated.
checkMachineLoaded :: MachineId -> Daemon Machine
checkMachineLoaded id = do
  m_ <- lookupMachine id
  case m_ of
    Nothing -> do
      -- In this case we have not seen the machine before so we act as
      -- a reader.
      newReader id
    Just (UninitialisedReader _) ->
      -- We try to initialise the reader again.
      initAsReader id
    Just (Cached m) -> case machineMode m of
      Writer -> pure m
      Reader -> refreshAsReader id
        -- TODO(james): For the moment we will just force a
        -- refresh. Later consider brining back the check to see if
        -- the machine was very recently updated.

        -- do
        -- delta <- liftIO $ sinceLastUpdate m
        -- -- If machine is half a second fresh, then return it.
        -- if delta < 500
        --   then pure m
        --   else refreshAsReader id

logNonDecodableMsg :: MachineId -> Text -> IO ()
logNonDecodableMsg (MachineId id) bad =
  Common.logInfo "Non-decodable message on machine's pubsub topic" [("machine-id", id), ("message", bad)]

-- | Turns a 'Daemon' subscription handler into an IO one. Errors which are
-- encountered in a subscription handler are just logged.
daemonHandler :: Env -> MachineId -> (Message -> Daemon ()) -> Either Text Message -> IO ()
daemonHandler _ id _ (Left bad) = logNonDecodableMsg id bad
daemonHandler env _ h (Right msg) = do
  x_ <- runDaemon env (h msg)
  case x_ of
    Left err -> logDaemonError err
    Right _  -> pure ()

-- | Loads a machine fresh from IPFS.
loadMachine :: ReaderOrWriter -> MachineId -> Daemon Machine
loadMachine mode id = do
  (idx, is) <- machineIpfs id $ machineInputsFrom id Nothing
  sub <- machineIpfs id $ initSubscription id
  m <- liftIO $ emptyMachine id mode sub
  (m', _) <- addInputs is (pure idx) (const (pure ())) m
  insertNewMachine id (Cached m')
  pure m'

-- | Add inputs to a cached machine.
addInputs
  :: [Value]
  -- ^ Inputs to add.
  -> Daemon MachineEntryIndex
  -- ^ Determine the new index.
  -> ([Value] -> Daemon ())
  -- ^ Performed after the chain is cached.
  -> Machine
  -> Daemon (Machine, ([Value], MachineEntryIndex))
  -- ^ Returns the updated machine, the results and the new index.
addInputs is getIdx after m =
  case advanceChain m is of
    Left err -> throwError $ MachineError (machineId m) (InvalidInput err)
    Right (rs, newState) -> do
      idx <- getIdx
      t <- liftIO $ Time.getSystemTime
      let m' = m { machineState = newState
                 , machineLastIndex = Just idx
                 , machineLastUpdated = t
                 }
      after rs
      pure (m', (rs, idx))

-- | Run some IPFS IO.
ipfs :: IO a -> (Ipfs.IpfsException -> Error) -> Daemon a
ipfs io err = do
  res <- liftIO $ (Right <$> io) `catch` \(e :: Ipfs.IpfsException) -> pure (Left e)
  case res of
    Left e  -> throwError (err e)
    Right x -> pure x

-- | Run some IPFS IO related to a specific machine.
machineIpfs :: MachineId -> IO a -> Daemon a
machineIpfs id io = ipfs io (MachineError id . IpfsError)

-- | Do some high-freq polling for a while.
bumpPolling :: MachineId -> Daemon ()
bumpPolling id = do
  modifyMachine id $ \m -> pure (m { machinePolling = highFreq }, () )
  logInfo Debug "Reset to high-frequency polling" [("machine-id", getMachineId id)]

-- | Insert a new machine into the cache.
insertNewMachine :: MachineId -> CachedMachine -> Daemon ()
insertNewMachine id m = do
    msCMap <- asks machines
    liftIO $ CMap.insert id m (getMachines msCMap)

-- | Modify a machine that is already in the cache. Errors if the
-- machine isn't in the cache already.
modifyMachine :: forall a. MachineId -> (Machine -> Daemon (Machine, a)) -> Daemon a
modifyMachine id f = do
    env <- ask
    res <- liftIO $ CMap.modifyExistingValue id (getMachines (machines env)) (modCached env)
    case res of
      Nothing         -> throwError (MachineError id MachineNotCached)
      Just (Left err) -> throwError err
      Just (Right y)  -> pure y
  where
    modCached :: Env -> CachedMachine -> IO (CachedMachine, Either Error a)
    modCached _ u@(UninitialisedReader _) = pure (u, Left (MachineError id MachineNotCached))
    modCached env (Cached m) = do
      x <- runDaemon env (f m)
      pure $ case x of
        Left err      -> (Cached m, Left err)
        Right (m', y) -> (Cached m', Right y)

emptyMachine :: MachineId -> ReaderOrWriter -> TopicSubscription -> IO Machine
emptyMachine id mode sub = do
  t <- Time.getSystemTime
  pure Machine{ machineId = id
              , machineState = pureEnv
              , machineLastIndex = Nothing
              , machineMode = mode
              , machineSubscription = sub
              , machineLastUpdated = t
              , machinePolling = highFreq
              }

-- ** Reader

-- | Load a machine in /reader mode/ and return it.
--
-- Loads the machines input log from IPFS and listens for machine
-- updates on pubsub.
--
-- The machine is added to the deamons machine cache.
initAsReader :: MachineId -> Daemon Machine
initAsReader id = do
    m <- loadMachine Reader id
    env <- ask
    _ <- liftIO $ addHandler (machineSubscription m) (daemonHandler env id onMsg)
    logInfo Normal "Following as reader" [ ("machine-id", getMachineId id)
                                         , ("current-input-index", show (machineLastIndex m)) ]
    pure m
  where
    onMsg :: Message -> Daemon ()
    onMsg = \case
      New InputsApplied{..} -> do
        _ <- refreshAsReader id
        -- TODO(james): decide if this should bump polling. If this is
        -- a very active chain this will mean the polling is always
        -- high-frequency.
        bumpPolling id
      _ -> pure ()

-- | Initiate a reader the daemon wasn't following before (adds it to the
-- follow-file).
newReader :: MachineId -> Daemon Machine
newReader id = do
  m <- initAsReader id
  writeMachineConfig
  pure m

-- | Try to initiate a reader, but don't fail in case of errors; just log a
-- message.
initReaderNoFail :: MachineId -> Daemon ()
initReaderNoFail id = catchError (initAsReader id $> ()) $ \err -> do
  let (msg, infos) = displayError err
  logErr "Could not initiate reader-mode machine on startup" $ ("init-error", msg) : infos
  t <- liftIO Time.getSystemTime
  insertNewMachine id (UninitialisedReader t)

-- | Updates a (already initialised) machine in the cache with new inputs pulled
-- from IPFS.
refreshAsReader :: MachineId -> Daemon Machine
refreshAsReader id = modifyMachine id refresh
  where
    refresh m = do
      let currentIdx = machineLastIndex m
      (newIdx, is) <- machineIpfs id $ machineInputsFrom (machineId m) currentIdx
      if currentIdx == Just newIdx
        then do
          logInfo Debug
                  "Reader is already up to date"
                  [mid, ("input-index",  show newIdx)]
          pure (m, m)
        else do
          (m', _) <- addInputs is (pure newIdx) (const (pure ())) m
          logInfo Debug
                  "Updated reader"
                  [mid, ("n", show (length is)), ("input-index",  show newIdx)]
          pure (m', m')
    mid = ("machine-id", getMachineId id)

-- ** Writer

initAsWriter :: MachineId -> Daemon Machine
initAsWriter id = do
  m <- loadMachine Writer id
  actAsWriter m
  pure m

-- | Subscribes the daemon to the machine's pubsub topic to listen for
-- input requests.
actAsWriter :: Machine -> Daemon ()
actAsWriter m = do
    env <- ask
    _ <- liftIO $ addHandler (machineSubscription m) (daemonHandler env id onMsg)
    logInfo Normal "Acting as writer" [("machine-id", getMachineId id)]
  where
    id = machineId m
    onMsg = \case
      Submit SubmitInputs{..} -> writeInputs id expressions (Just nonce) >> pure ()
      _ -> pure ()

-- | Write and evaluate inputs in a machine we control.
--
-- Returns the outputs generated by evaluating the inputs.
--
-- Sends out a 'InputsApplied' message over pubsub that includes the
-- outputs and the given nonce.
writeInputs :: MachineId -> [Value] -> Maybe Text -> Daemon [Value]
writeInputs id is nonce = do
    (rs, idx) <- modifyMachine id (addInputs is write pub)
    logInfo Debug "Wrote inputs to IPFS" [ ("machine-id", getMachineId id)
                                         , ("new-input-index", show idx) ]
    pure rs
  where
    write = machineIpfs id $ writeIpfs id is
    pub results = machineIpfs id $ publish id (New InputsApplied{..})

-- * Polling

-- | Fetch and apply new inputs for all machines in reader mode.
poll :: Daemon ()
poll = do
    msVar <- asks machines
    ms <- liftIO $ CMap.nonAtomicRead (getMachines msVar)
    _ <- Map.traverseWithKey pollMachine ms
    pure ()
  where
    pollMachine :: MachineId -> CachedMachine -> Daemon ()
    pollMachine id = \case
      Cached m@Machine{ machineMode = Reader, .. } -> do
        delta <- liftIO $ sinceLastUpdate m
        let (shouldPoll, newPoll) =
              case machinePolling of
                HighFreq more ->
                  let more' = more - delta
                  in if more' > 0
                     then (True, HighFreq more')
                     else (False, LowFreq)
                -- Low frequency polling is every 10 seconds.
                LowFreq -> (delta > lowFreqPollPeriod, LowFreq)
        when shouldPoll $ do
          logInfo Debug "Polling.." [("machine-id", getMachineId machineId)]
          refreshAsReader machineId >> pure ()
        modifyMachine machineId $ \m' -> pure (m' { machinePolling = newPoll }, ())
      UninitialisedReader t -> do
        delta <- liftIO $ timeSince t
        when (delta > lowFreqPollPeriod) $ initReaderNoFail id $> ()
      _ -> pure () -- Writers don't require any polling.

-- | Returns the amount of time since the last time the machine was
-- updated.
sinceLastUpdate :: Machine -> IO Milliseconds
sinceLastUpdate = timeSince . machineLastUpdated

timeSince :: Time.SystemTime -> IO Milliseconds
timeSince x = timeDelta x <$> Time.getSystemTime
  where
    timeDelta a b =
        case (trunc a, trunc b) of
          (Time.MkSystemTime s n, Time.MkSystemTime s' n') -> 1000 * (s' - s) + fromIntegral (n' - n) `div` 1000000
      where
        trunc = Time.truncateSystemTimeLeapSecond

-- | Polling loop that looks for changes on all loaded reader machines
-- and updates them.
initPolling :: Env -> IO Void
initPolling env = do
  threadDelay (millisToMicros highFreqPollPeriod)
  res <- runDaemon env poll
  -- If polling encounters an error it should log it but continue.
  -- Later we might detect some errors as critical and halt the
  -- daemon.
  case res of
    Left err -> logDaemonError err
    Right _  -> pure ()
  initPolling env

-- * Timings

type Milliseconds = Int64

millisToMicros :: Milliseconds -> Int
millisToMicros n = 1000 * fromIntegral n

-- | High-frequency polling happens once every half-second.
highFreqPollPeriod :: Milliseconds
highFreqPollPeriod = 500

-- | Low-frequency polling happens once every 10 seconds.
lowFreqPollPeriod :: Milliseconds
lowFreqPollPeriod = 10 * 1000

-- | The amount of time a reader will wait for a response message from
-- a writer: 8 seconds.
ackWaitTime :: Milliseconds
ackWaitTime = 8 * 1000

-- | The amount of time a machine does high-frequency polling for
-- before it returns to low-frequency polling: 10 minutes.
highFreq :: Polling
highFreq = HighFreq (10 * 60 * 1000)<|MERGE_RESOLUTION|>--- conflicted
+++ resolved
@@ -9,10 +9,6 @@
 
 import           Protolude hiding (fromStrict, option, poll)
 
-<<<<<<< HEAD
-import qualified Data.Aeson as A
-=======
->>>>>>> cc3dff5e
 import qualified Data.Map.Strict as Map
 import qualified Data.Text as T
 import qualified Data.Time.Clock.System as Time
@@ -23,25 +19,17 @@
 
 import           Radicle.Daemon.Common hiding (logInfo)
 import qualified Radicle.Daemon.Common as Common
-<<<<<<< HEAD
-import qualified Radicle.Internal.UUID as UUID
-
-import           Radicle hiding (DaemonError, Env)
-=======
->>>>>>> cc3dff5e
 import qualified Radicle.Daemon.HttpApi as Api
 import           Radicle.Daemon.Ipfs
 import           Radicle.Daemon.MachineConfig
 import           Radicle.Daemon.Monad
 
+import qualified Radicle.Ipfs as Ipfs
+
 import           Radicle hiding (DaemonError, Env)
 import qualified Radicle.Internal.CLI as Local
 import qualified Radicle.Internal.ConcurrentMap as CMap
-<<<<<<< HEAD
-import qualified Radicle.Ipfs as Ipfs
-=======
 import qualified Radicle.Internal.UUID as UUID
->>>>>>> cc3dff5e
 
 -- * Types
 

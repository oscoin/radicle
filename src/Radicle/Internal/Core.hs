--- conflicted
+++ resolved
@@ -4,12 +4,6 @@
 
 import           Control.Monad.State
 import           Data.Data (Data)
-<<<<<<< HEAD
-import           Data.Deriving (deriveEq1, deriveShow1)
-import           Data.Functor.Foldable (Fix(..), cata)
-=======
-import           Data.IntMap (IntMap)
->>>>>>> 743956f2
 import qualified Data.IntMap as IntMap
 import           Data.List.NonEmpty (NonEmpty)
 import qualified Data.List.NonEmpty as NonEmpty
@@ -67,11 +61,7 @@
     Exit -> makeVal ("exit", [])
   where
     makeA = quote . Atom
-<<<<<<< HEAD
-    makeVal (t,v) = pure (Ident t, Dict $ Map.mapKeys Ident . Map.fromList $ v)
-=======
-    makeVal (t,v) = pure (Ident t, Dict $ Map.mapKeys (Atom . Ident) . fromList $ v)
->>>>>>> 743956f2
+    makeVal (t,v) = pure (Ident t, Dict $ Map.mapKeys (Atom . Ident) . GhcExts.fromList $ v)
 
 newtype Reference = Reference { getReference :: Int }
     deriving (Show, Read, Ord, Eq, Generic)
@@ -103,13 +93,8 @@
     | Boolean Bool
     | List [Value]
     | Primop Ident
-<<<<<<< HEAD
-    | Dict (Map Ident (Value r))
-    | Ref r
-=======
     | Dict (Map.Map Value Value)
     | Ref Reference
->>>>>>> 743956f2
     -- | Takes the arguments/parameters, a body, and possibly a closure.
     --
     -- The value of an application of a lambda is always the last value in the

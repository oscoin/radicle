--- conflicted
+++ resolved
@@ -128,13 +128,8 @@
           _ -> throwErrorHere $ TypeError "read-file: expects a string"
       )
     , ( "load!"
-<<<<<<< HEAD
-      , evalOneArg "load!" $ \case
+      , oneArg "load!" $ \case
           String filename -> readFileS filename >>= interpretMany ("[load! " <> filename <> "]")
-=======
-      , oneArg "load!" $ \case
-          String filename -> readFileS filename >>= interpretMany "[load!]"
->>>>>>> 8402b959
           _ -> throwErrorHere $ TypeError "load: expects a string"
       )
     , ( "gen-key-pair!"

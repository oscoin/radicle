--- conflicted
+++ resolved
@@ -19,18 +19,11 @@
                  )
 
 import           Radicle.Internal.Core
-<<<<<<< HEAD
 import           Radicle.Internal.Crypto
-=======
->>>>>>> 048d3780
 import           Radicle.Internal.Effects.Capabilities
 import           Radicle.Internal.Interpret
 import           Radicle.Internal.Pretty
 import           Radicle.Internal.Primops
-<<<<<<< HEAD
-=======
-
->>>>>>> 048d3780
 
 
 type ReplM m =

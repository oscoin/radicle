module Radicle.Internal.Subscriber where

import           Protolude hiding (TypeError)

import qualified Data.Map as Map
import qualified Data.Text as T
import           Data.Text.Prettyprint.Doc (pretty)
import           Data.Text.Prettyprint.Doc.Render.Terminal (putDoc)
import           System.Console.Haskeline (CompletionFunc, InputT, completeWord,
                                           defaultSettings, historyFile,
                                           runInputT, setComplete,
                                           simpleCompletion)

import           Radicle.Internal.Core
import           Radicle.Internal.Parse
import           Radicle.Internal.Pretty
import           Radicle.Internal.Primops
import           Radicle.Internal.Subscriber.Capabilities


type ReplM m =
    ( Monad m, Stdout (Lang m), Stdin (Lang m)
    , ReadFile (Lang m)
    , GetEnv (Lang m) Value
    , SetEnv (Lang m) Value )

repl :: FilePath -> Text -> Bindings (InputT IO) -> IO ()
repl histFile preCode bindings = do
    let settings = setComplete completion
                 $ defaultSettings { historyFile = Just histFile }
    r <- runInputT settings
        $ fmap fst $ runLang bindings
        $ void $ interpretMany "[pre]" preCode
    case r of
        Left Exit -> pure ()
        Left e    -> putDoc $ pretty e
        Right ()  -> pure ()

completion :: Monad m => CompletionFunc m
completion = completeWord Nothing ['(', ')', ' ', '\n'] go
  where
    -- Any type for first param will do
    bnds :: Bindings (InputT IO)
    bnds = replBindings

    go s = pure $ fmap simpleCompletion
         $ filter (s `isPrefixOf`)
         $ fmap (T.unpack . fromIdent)
         $ (Map.keys . fromEnv $ bindingsEnv bnds)
        <> Map.keys (bindingsPrimops bnds)

replBindings :: forall m. ReplM m => Bindings m
replBindings = e { bindingsPrimops = bindingsPrimops e <> replPrimops }
    where
      e :: Bindings m
      e = pureEnv

replPrimops :: forall m. ReplM m => Primops m
replPrimops = Map.fromList $ first toIdent <$>
    [ ("print!", \args -> case args of
        [x] -> do
            v <- eval x
            putStrS (renderPrettyDef v)
            pure nil
        xs  -> throwError $ WrongNumberOfArgs "print!" 1 (length xs))

    , ("set-env!", \args -> case args of
        [Atom x, v] -> do
            v' <- eval v
            defineAtom x v'
            pure nil
        [_, _] -> throwError $ TypeError "Expected atom as first arg"
        xs  -> throwError $ WrongNumberOfArgs "set-env!" 2 (length xs))

    , ("get-line!", \args -> case args of
<<<<<<< HEAD
        [] -> getLineS >>= read
=======
        [] -> String <$> getLineS
>>>>>>> 354eaee9
        xs  -> throwError $ WrongNumberOfArgs "get-line!" 0 (length xs))

    , ("subscribe-to!", \args -> case args of
        [x, v] -> do
            x' <- eval x
            v' <- eval v
            e <- gets bindingsEnv
            case (x', v') of
                (Dict m, fn) -> case Map.lookup (Atom $ toIdent "getter") m of
                    Nothing -> throwError
                        $ OtherError "subscribe-to!: Expected 'getter' key"
                    Just g -> forever (protect go)
                      where
                        protect action = do
                            st <- get
                            action `catchError` (\err -> putStrS (renderPrettyDef err) >> put st)
                        go = do
                            -- We need to evaluate the getter in the original
                            -- environment in which it was defined, but the
                            -- /result/ of the getter is then evaluated in the
                            -- current environment.
                            line <- eval =<< (g $$ [])
                            -- Similarly, the application of the subscriber
                            -- function is evaluated in the original
                            -- environment.
                            void $ withEnv (const e) (fn $$ [quote line])
                _  -> throwError $ TypeError "subscribe-to!: Expected dict"
        xs  -> throwError $ WrongNumberOfArgs "subscribe-to!" 2 (length xs))
    , ( "read-file!"
      , evalOneArg "read-file" $ \case
          String filename -> String <$> readFileS filename
          _ -> throwError $ TypeError "read-file: expects a string"
      )
    , ( "load!"
      , evalOneArg "load" $ \case
          String filename -> readFileS filename >>= interpretMany "[load!]"
          _ -> throwError $ TypeError "load: expects a string"
      )
    ]<|MERGE_RESOLUTION|>--- conflicted
+++ resolved
@@ -73,11 +73,7 @@
         xs  -> throwError $ WrongNumberOfArgs "set-env!" 2 (length xs))
 
     , ("get-line!", \args -> case args of
-<<<<<<< HEAD
-        [] -> getLineS >>= read
-=======
         [] -> String <$> getLineS
->>>>>>> 354eaee9
         xs  -> throwError $ WrongNumberOfArgs "get-line!" 0 (length xs))
 
     , ("subscribe-to!", \args -> case args of

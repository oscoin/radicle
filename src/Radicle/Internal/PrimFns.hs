<<<<<<< HEAD
{-# LANGUAGE QuasiQuotes #-}

module Radicle.Internal.PrimFns where
=======
module Radicle.Internal.PrimFns
  ( pureEnv
  , addPrimFns
  , purePrimFns
  , oneArg
  , evenArgs
  , readValue
  ) where
>>>>>>> b3b4ad0c

import           Protolude hiding (TypeError)

import qualified Data.Aeson as Aeson
import qualified Data.IntMap as IntMap
import qualified Data.Map as Map
import           Data.Scientific (Scientific, floatingOrInteger)
import           Data.Sequence (Seq(..))
import qualified Data.Sequence as Seq
import           GHC.Exts (IsList(..))

import qualified Radicle.Internal.Annotation as Ann
import           Radicle.Internal.Core
import           Radicle.Internal.Crypto
import           Radicle.Internal.Doc (md)
import qualified Radicle.Internal.Doc as Doc
import           Radicle.Internal.Parse
import           Radicle.Internal.Pretty
import qualified Radicle.Internal.UUID as UUID

-- | A Bindings with an Env containing only 'eval' and only pure primops.
pureEnv :: forall m. (Monad m) => Bindings (PrimFns m)
pureEnv =
    addPrimFns purePrimFns $ Bindings e mempty refs 1
  where
<<<<<<< HEAD
    e = fromList
          (allDocs [ ( "eval"
                     , [md|The evaluation function used to evaluate inputs. Intially
                          this is set to `base-eval`.|]
                     , PrimFn $ unsafeToIdent "base-eval"
                     )
                   ])
        <> primFnsEnv (purePrimFns :: PrimFns m)
    r = fromList [ (0, Dict mempty) ]
=======
    e = fromList [ (unsafeToIdent "eval", PrimFn $ unsafeToIdent "base-eval")
                 , (unsafeToIdent "_doc-ref", Ref $ Reference 0)
                 ]
    refs = fromList [ (0, Dict mempty) ]

-- | The added primitives override previously defined primitives and
-- variables with the same name.
addPrimFns  :: PrimFns m -> Bindings (PrimFns m) -> Bindings (PrimFns m)
addPrimFns primFns bindings =
    bindings { bindingsPrimFns = primFns <> bindingsPrimFns bindings
             , bindingsEnv = primFnsEnv <> bindingsEnv bindings
             }

  where
    primFnsEnv = Env $ Map.mapWithKey (\k _ -> PrimFn k) (getPrimFns primFns)
>>>>>>> b3b4ad0c

-- | The universal primops. These are available in chain evaluation.
purePrimFns :: forall m. (Monad m) => PrimFns m
purePrimFns = fromList $ allDocs $
    [ ( "base-eval"
      , [md|The default evaluation function. Expects an expression and a
           state. Should return a list of length 2 consisting of the result
           of the evaluation and the new state.|]
      , \case
          [expr, st] -> case (fromRad st :: Either Text (Bindings ())) of
              Left e -> throwErrorHere $ OtherError e
              Right st' -> do
                prims <- gets bindingsPrimFns
                withBindings (const $ fmap (const prims) st') $ do
                  val <- baseEval expr
                  st'' <- get
                  pure $ List [val, toRad st'']
          xs -> throwErrorHere $ WrongNumberOfArgs "base-eval" 2 (length xs)
      )
    , ( "pure-env"
      , [md|Returns a pure initial state. This is the state of a radicle
           chain before it has processed any inputs.|]
      , \case
          [] -> pure $ toRad (pureEnv :: Bindings (PrimFns m))
          xs -> throwErrorHere $ WrongNumberOfArgs "pure-env" 0 (length xs)
      )
    , ("apply"
      , [md|Applies a function to a list or arguments.|]
      , \case
          [fn, List args] -> callFn fn args
          [_, _]          -> throwErrorHere $ TypeError "apply: expecting list as second arg"
          xs -> throwErrorHere $ WrongNumberOfArgs "apply" 2 (length xs))
    , ( "read"
      , [md|Parses a string into radicle data. Does not evaluate.|]
      , oneArg "read" $ \case
          String s -> readValue s
          _ -> throwErrorHere $ TypeError "read: expects string"
      )
    , ("get-current-env"
      , [md|Returns the current radicle state.|]
      , \case
          [] -> toRad <$> get
          xs -> throwErrorHere $ WrongNumberOfArgs "get-current-env" 0 (length xs))
    , ( "set-current-env"
      , [md|Replaces the whole state with the one provided.|]
      , oneArg "set-current-env" $ \x -> do
          e' :: Bindings () <- fromRadOtherErr x
          e <- get
          put e { bindingsEnv = bindingsEnv e'
                , bindingsNextRef = bindingsNextRef e'
                , bindingsRefs = bindingsRefs e'
                }
          pure ok
      )
    , ("list"
      , "Turns the arguments into a list."
      , pure . List)
    , ("dict"
      , [md|Given an even number `2n` of arguments, creates a dict where the `2i`-th argument
           is the key for the `2i+1`th argument.|]
      , (Dict . foldr (uncurry Map.insert) mempty <$>)
                        . evenArgs "dict")
    , ("throw"
      , [md|Throws an error. The first argument should be an atom used as a label for
           the exception, the second should be a string.|]
      , \case
          [Atom label, exc] -> throwErrorHere $ ThrownError label exc
          [_, _]            -> throwErrorHere $ TypeError "throw: first argument must be atom"
          xs                -> throwErrorHere $ WrongNumberOfArgs "throw" 2 (length xs))
    , ( "eq?"
      , [md|Checks if two values are equal.|]
      , \case
          [a, b] -> pure $ Boolean (a == b)
          xs     -> throwErrorHere $ WrongNumberOfArgs "eq?" 2 (length xs))

    -- Vectors
    , ( "<>"
      , [md|Concatenates two vectors.|]
      , twoArg "<>" $ \case
          (Vec xs, Vec ys) -> pure $ Vec (xs Seq.>< ys)
          _ -> throwErrorHere $ TypeError "<>: both arguments must be vectors"
      )
    , ( "add-left"
      , [md|Adds an element to the left side of a vector.|]
      , twoArg "add-left" $ \case
          (x, Vec xs) -> pure $ Vec (x :<| xs)
          _ -> throwErrorHere $ TypeError "add-left: second argument must be a vector"
      )
    , ( "add-right"
      , [md|Adds an element to the right side of a vector.|]
      , twoArg "add-right" $ \case
          (x, Vec xs) -> pure $ Vec (xs :|> x)
          _ -> throwErrorHere $ TypeError "add-right: second argument must be a vector"
      )

    -- Lists
    , ("cons"
      , [md|Adds an element to the front of a list.|]
      , \case
          [x, List xs] -> pure $ List (x:xs)
          [_, _]       -> throwErrorHere $ TypeError "cons: second argument must be list"
          xs           -> throwErrorHere $ WrongNumberOfArgs "cons" 2 (length xs))
    , ("head"
      , [md|Retreives the first element of a list if it exists. Otherwise throws an
           error.|]
      , oneArg "head" $ \case
          List (x:_) -> pure x
          List []    -> throwErrorHere $ OtherError "head: empty list"
          _          -> throwErrorHere $ TypeError "head: expects list argument")
    , ("tail"
      , [md|Given a non-empty list, returns the list of all the elements but the
           first. If the list is empty, throws an error.|]
      , oneArg "tail" $ \case
          List (_:xs) -> pure $ List xs
          List []     -> throwErrorHere $ OtherError "tail: empty list"
          _           -> throwErrorHere $ TypeError "tail: expects list argument")

    -- Lists and Vecs
    , ( "nth"
      , [md|Given a number `n` and `xs`, returns the `n`th element `xs` when `xs` is
           a list or a vector; if not, an error is thrown.|]
      , \case
          [Number n, vs] -> case floatingOrInteger n of
            Left (_ :: Double) -> throwErrorHere $ OtherError "nth: first argument was not an integer"
            Right i -> do
              xs <- hoistEitherWith (const (toLangError . OtherError $ "nth: first argument must be sequential")) $ fromRad vs
              case xs `atMay` i of
                Just x  -> pure x
                Nothing -> throwErrorHere $ OtherError "nth: index out of bounds"
          [_,_] -> throwErrorHere $ TypeError "nth: expects a integer and a list"
          xs -> throwErrorHere $ WrongNumberOfArgs "nth" 2 (length xs)
      )

    , ("lookup"
      , [md|Given a value `k` (the 'key') and a dict `d`, returns the value associated
           with `k` in `d`. If the key does not exist in `d` then `()` is returned
           instead. If `d` is not a dict then an error is thrown.|]
      , \case
          [a, Dict m] -> pure $ case Map.lookup a m of
              Just v  -> v
              -- Probably an exception is better, but that seems cruel
              -- when you have no exception handling facilities.
              Nothing -> nil
          [_, _]      -> throwErrorHere $ TypeError $ "lookup: second argument must be a dict"
          xs -> throwErrorHere $ WrongNumberOfArgs "lookup" 2 (length xs))
    , ( "map-values"
      , [md|Given a function `f` and a dict `d`, returns a dict with the same keys as `d`
           but `f` applied to all the associated values.|]
      , twoArg "map-values" $ \case
          (f, Dict m) -> do
            let kvs = Map.toList m
            vs <- traverse (\v -> callFn f [v]) (snd <$> kvs)
            pure (Dict (Map.fromList (zip (fst <$> kvs) vs)))
          _ -> throwErrorHere $ TypeError $ "map-values: second argument must be a dict"
      )
    , ("string-append"
      , [md|Concatenates a variable number of string arguments. If an argument isn't
           an error is thrown.|]
      , \args ->
          let fromStr (String s) = Just s
              fromStr _          = Nothing
              ss = fromStr <$> args
          in if all isJust ss
              then pure . String . mconcat $ catMaybes ss
              else throwErrorHere $ TypeError "string-append: non-string argument")
    , ( "insert"
      , [md|Given `k`, `v` and a dict `d`, returns a dict with the same associations
           as `d` but with `k` associated to `d`. If `d` isn't a dict then an error
           is thrown.|]
      , \case
          [k, v, Dict m] -> pure . Dict $ Map.insert k v m
          [_, _, _]                -> throwErrorHere

                                      $ TypeError "insert: third argument must be a dict"
          xs -> throwErrorHere $ WrongNumberOfArgs "insert" 3 (length xs))
    , ( "delete"
      , [md|Given `k` and `d`, returns a dict with the same associations as `d` but
           without the key `k`.|]
      , twoArg "delete" $ \case
          (k, Dict m) -> pure . Dict $ Map.delete k m
          _ -> throwErrorHere $ TypeError "delete: second argument must be a dict"
      )
    -- The semantics of + and - in Scheme is a little messed up. (+ 3)
    -- evaluates to 3, and of (- 3) to -3. That's pretty intuitive.
    -- But while (+ 3 2 1) evaluates to 6, (- 3 2 1) evaluates to 0. So with -
    -- it is *not* correct to say that it's a foldl (-) 0. Instead, it
    -- special-cases on one-argument application. (Similarly with * and /.)
    --
    -- In order to avoid this sort of thing, we don't allow +,*,- and / to be
    -- applied to a single argument.
    , numBinop (+) "+" [md|Adds two numbers together.|]
    , numBinop (*) "*" [md|Multiplies two numbers together.|]
    , numBinop (-) "-" [md|Substracts one number from another.|]
    , ( "<"
      , [md|Checks if a number is strictly less than another.|]
      , \case
          [Number x, Number y] -> pure $ Boolean (x < y)
          [_, _]               -> throwErrorHere $ TypeError "<: expecting number"
          xs                   -> throwErrorHere $ WrongNumberOfArgs "<" 2 (length xs))
    , ( ">"
      , [md|Checks if a number is strictly greater than another.|]
      , \case
          [Number x, Number y] -> pure $ Boolean (x > y)
          [_, _]               -> throwErrorHere $ TypeError ">: expecting number"
          xs                   -> throwErrorHere $ WrongNumberOfArgs ">" 2 (length xs))
    , ( "foldl"
      , [md|Given a function `f`, an initial value `i` and a sequence (list or vector)
           `xs`, reduces `xs` to a single value by starting with `i` and repetitively
           combining elements with `f`, using elements of `xs` from left to right.|]
      , \case
          [fn, init', v] -> do
            ls :: [Value] <- fromRadOtherErr v
            foldlM (\b a -> callFn fn [b, a]) init' ls
          xs                   -> throwErrorHere $ WrongNumberOfArgs "foldl" 3 (length xs))
    , ( "foldr"
      , [md|Given a function `f`, an initial value `i` and a sequence (list or vector)
           `xs`, reduces `xs` to a single value by starting with `i` and repetitively
           combining elements with `f`, using elements of `xs` from right to left.|]
      , \case
          [fn, init', v] -> do
            ls :: [Value] <- fromRadOtherErr v
            foldrM (\b a -> callFn fn [b, a]) init' ls
          xs                   -> throwErrorHere $ WrongNumberOfArgs "foldr" 3 (length xs))
    , ( "map"
      , [md|Given a function `f` and a sequence (list or vector) `xs`, returns a sequence
           of the same size and type as `xs` but with `f` applied to all the elements.|]
      , \case
          [fn, List ls] -> List <$> traverse (callFn fn) (pure <$> ls)
          [fn, Vec ls]  -> Vec <$> traverse (callFn fn) (pure <$> ls)
          [_, _]        -> throwErrorHere $ TypeError "map: second argument should be a list or vector"
          xs            -> throwErrorHere $ WrongNumberOfArgs "map" 3 (length xs))
    , ( "keyword?"
      , isTy "keyword"
      , oneArg "keyword?" $ \case
          Keyword _ -> pure tt
          _         -> pure ff)
    , ( "atom?"
      , isTy "atom"
      , oneArg "atom?" $ \case
                  Atom _ -> pure tt
                  _      -> pure ff)
    , ( "list?"
      , isTy "list"
      , oneArg "list?" $ \case
                  List _ -> pure tt
                  _      -> pure ff)
    , ( "dict?"
      , isTy "dict"
      , oneArg "dict?" $ \case
                  Dict _ -> pure tt
                  _      -> pure ff)
    , ( "type"
      , [md|Returns a keyword representing the type of the argument; one of:
           `:atom`, `:keyword`, `:string`, `:number`, `:boolean`, `:list`,
           `:vector`, `:function`, `:dict`, `:ref`, `:function`.|]
      , let kw' = pure . Keyword . Ident
        in oneArg "type" $ \case
             Atom _ -> kw' "atom"
             Keyword _ -> kw' "keyword"
             String _ -> kw' "string"
             Number _ -> kw' "number"
             Boolean _ -> kw' "boolean"
             List _ -> kw' "list"
             Vec _ -> kw' "vector"
             PrimFn _ -> kw' "function"
             Dict _ -> kw' "dict"
             Ref _ -> kw' "ref"
             Lambda{} -> kw' "function"
      )
    , ( "string?"
      , isTy "string"
      , oneArg "string?" $ \case
          String _ -> pure tt
          _        -> pure ff)
    , ( "boolean?"
      , isTy "boolean"
      , oneArg "boolean?" $ \case
          Boolean _ -> pure tt
          _         -> pure ff)
    , ( "number?"
      , isTy "number"
      , oneArg "number?" $ \case
          Number _ -> pure tt
          _        -> pure ff)
    , ( "member?"
      , [md|Given `v` and structure `s`, checks if `x` exists in `s`. The structure `s`
           may be a list, vector or dict. If it is a list or a vector, it checks if `v`
           is one of the items. If `s` is a dict, it checks if `v` is one of the keys.|]
      , \case
          [x, List xs] -> pure . Boolean $ elem x xs
          [x, Vec xs]  -> pure . Boolean . isJust $ Seq.elemIndexL x xs
          [x, Dict m]  -> pure . Boolean $ Map.member x m
          [_, _]       -> throwErrorHere
                        $ TypeError "member?: second argument must be list"
          xs           -> throwErrorHere $ WrongNumberOfArgs "eq?" 2 (length xs))
    , ( "ref"
      , [md|Creates a ref with the argument as the initial value.|]
      , oneArg "ref" newRef)
    , ( "read-ref"
      , [md|Returns the current value of a ref.|]
      , oneArg "read-ref" $ \case
          Ref ref -> readRef ref
          _       -> throwErrorHere $ TypeError "read-ref: argument must be a ref")
    , ( "write-ref"
      , [md|Given a reference `r` and a value `v`, updates the value stored in `r` to be
           `v` and returns `v`.|]
      , \case
          [Ref (Reference x), v] -> do
              st <- get
              put $ st { bindingsRefs = IntMap.insert x v $ bindingsRefs st }
              pure v
          [_, _]                 -> throwErrorHere
                                  $ TypeError "write-ref: first argument must be a ref"
          xs                     -> throwErrorHere
                                  $ WrongNumberOfArgs "write-ref" 2 (length xs))
    , ( "show"
      , [md|Returns a string representing the argument value.|]
      , oneArg "show" (pure . String . renderPrettyDef))
    , ( "seq"
      , [md|Given a structure `s`, returns a sequence. Lists and vectors are returned
           without modification while for dicts a list of key-value-pairs is returned:
           these are lists of length 2 whose first item is a key and whose second item
           is the associated value.|]
      , oneArg "seq" $
          \case
            x@(List _) -> pure x
            x@(Vec _) -> pure x
            Dict kvs -> pure $ List [List [k, v] | (k,v) <- Map.toList kvs ]
            _ -> throwErrorHere $ TypeError "seq: can only be used on a list, vector or dictionary"
      )
    , ( "to-json"
      , [md|Returns a JSON formatted string representing the input value.|]
      , oneArg "to-json" $ \v -> String . toS . Aeson.encode <$>
          maybeJson v ?? toLangError (OtherError "Could not serialise value to JSON")
      )
    , ( "default-ecc-curve"
      , [md|Returns the default elliptic-curve used for generating cryptographic keys.|]
      ,
        \case
          [] -> pure $ toRad defaultCurve
          xs -> throwErrorHere $ WrongNumberOfArgs "default-ecc-curve" 0 (length xs)
      )
    , ( "verify-signature"
      , [md|Given a public key `pk`, a signature `s` and a message (string) `m`, checks
           that `s` is a signature of `m` for the public key `pk`.|]
      , \case
          [keyv, sigv, String msg] -> do
            key <- fromRadOtherErr keyv
            sig <- fromRadOtherErr sigv
            pure . Boolean $ verifySignature key sig msg
          [_, _, _] -> throwErrorHere $ OtherError "verify-signature: message must be a string"
          xs -> throwErrorHere $ WrongNumberOfArgs "verify-signature" 3 (length xs)
      )
    , ( "uuid?"
      , [md|Checks if a string has the format of a UUID.|]
      , oneArg "uuid?" $ \case
          String t -> pure . Boolean . UUID.isUUID $ t
          _ -> throwErrorHere $ TypeError "uuid?: expects a string"
      )
    , ( "document"
      , [md|Used to add documentation to variables.|]
      , \case
          [Atom i, List _, String desc] -> do
            v <- lookupAtom i
            defineAtom i (Just desc) v
            pure nil
          [_,_,_] -> throwErrorHere $ OtherError "document: expects an atom, a list of argument docs, and a string."
          xs -> throwErrorHere $ WrongNumberOfArgs "document" 3 (length xs)
      )
    , ( "doc"
      , [md|Returns the documentation string for a variable. To print it instead, use `doc!`.|]
      , oneArg "doc" $ \case
          Atom i -> do d <- lookupAtomDoc i
                       pure . String $
                         fromMaybe ("No documentation found for " <> fromIdent i <> ".") d
          _ -> throwErrorHere $ OtherError "doc: expects an atom"
      )
    ]
  where
    isTy t = "Checks if the argument is a " <> t <> "."

    fromRadOtherErr :: (FromRad Ann.WithPos a) => Value -> Lang m a
    fromRadOtherErr = hoistEither . first (toLangError . OtherError) . fromRad

    tt = Boolean True
    ff = Boolean False

    ok = kw "ok"

    kw = Keyword . Ident

    numBinop :: (Scientific -> Scientific -> Scientific)
             -> Text
             -> Text
             -> (Text, Text, [Value] -> Lang m Value)
    numBinop fn name doc = (name, doc, \case
        Number x:x':xs -> foldM go (Number x) (x':xs)
          where
            go (Number a) (Number b) = pure . Number $ fn a b
            go _ _ = throwErrorHere . TypeError
                   $ name <> ": expecting number"
        [Number _] -> throwErrorHere
                    $ OtherError $ name <> ": expects at least 2 arguments"
        _ -> throwErrorHere $ TypeError $ name <> ": expecting number")

-- * Helpers

-- Many primFns have a single argument.
oneArg :: Monad m => Text -> (Value -> Lang m Value) -> [Value] -> Lang m Value
oneArg fname f = \case
  [x] -> f x
  xs -> throwErrorHere $ WrongNumberOfArgs fname 1 (length xs)

twoArg :: Monad m => Text -> ((Value, Value) -> Lang m Value) -> [Value] -> Lang m Value
twoArg fname f = \case
  [x, y] -> f (x, y)
  xs -> throwErrorHere $ WrongNumberOfArgs fname 2 (length xs)

readValue
    :: (MonadError (LangError Value) m)
    => Text
    -> m Value
readValue s = do
    let p = parse "[read-primop]" s
    case p of
      Right v -> pure v
<<<<<<< HEAD
      Left e  -> throwErrorHere $ ThrownError (Ident "parse-error") (String e)

primFnsEnv :: PrimFns m -> Env Value
primFnsEnv pfs =
  Env (Map.fromList [ (pfn, Doc.Docd d (PrimFn pfn)) | (pfn, Doc.Docd d _) <- Map.toList (getPrimFns pfs)])

allDocs :: [(Text, Text, a)] -> [(Ident, Maybe Text, a)]
allDocs = fmap $ \(x,y,z) -> (unsafeToIdent x, Just y, z)
=======
      Left e  -> throwErrorHere $ ThrownError (Ident "parse-error") (String e)
>>>>>>> b3b4ad0c
<|MERGE_RESOLUTION|>--- conflicted
+++ resolved
@@ -1,17 +1,6 @@
-<<<<<<< HEAD
 {-# LANGUAGE QuasiQuotes #-}
 
 module Radicle.Internal.PrimFns where
-=======
-module Radicle.Internal.PrimFns
-  ( pureEnv
-  , addPrimFns
-  , purePrimFns
-  , oneArg
-  , evenArgs
-  , readValue
-  ) where
->>>>>>> b3b4ad0c
 
 import           Protolude hiding (TypeError)
 
@@ -37,20 +26,13 @@
 pureEnv =
     addPrimFns purePrimFns $ Bindings e mempty refs 1
   where
-<<<<<<< HEAD
-    e = fromList
-          (allDocs [ ( "eval"
-                     , [md|The evaluation function used to evaluate inputs. Intially
-                          this is set to `base-eval`.|]
-                     , PrimFn $ unsafeToIdent "base-eval"
-                     )
-                   ])
-        <> primFnsEnv (purePrimFns :: PrimFns m)
-    r = fromList [ (0, Dict mempty) ]
-=======
-    e = fromList [ (unsafeToIdent "eval", PrimFn $ unsafeToIdent "base-eval")
-                 , (unsafeToIdent "_doc-ref", Ref $ Reference 0)
-                 ]
+    e = fromList . allDocs $
+          [ ( "eval"
+            , [md|The evaluation function used to evaluate inputs. Intially
+                 this is set to `base-eval`.|]
+            , PrimFn $ unsafeToIdent "base-eval"
+            )
+          ]
     refs = fromList [ (0, Dict mempty) ]
 
 -- | The added primitives override previously defined primitives and
@@ -62,8 +44,9 @@
              }
 
   where
-    primFnsEnv = Env $ Map.mapWithKey (\k _ -> PrimFn k) (getPrimFns primFns)
->>>>>>> b3b4ad0c
+    primFnsEnv = --Env $ Map.mapWithKey (\k _ -> PrimFn k) (getPrimFns primFns)
+      Env (Map.fromList [ (pfn, Doc.Docd d (PrimFn pfn)) | (pfn, Doc.Docd d _) <- Map.toList (getPrimFns primFns)])
+
 
 -- | The universal primops. These are available in chain evaluation.
 purePrimFns :: forall m. (Monad m) => PrimFns m
@@ -490,15 +473,7 @@
     let p = parse "[read-primop]" s
     case p of
       Right v -> pure v
-<<<<<<< HEAD
       Left e  -> throwErrorHere $ ThrownError (Ident "parse-error") (String e)
 
-primFnsEnv :: PrimFns m -> Env Value
-primFnsEnv pfs =
-  Env (Map.fromList [ (pfn, Doc.Docd d (PrimFn pfn)) | (pfn, Doc.Docd d _) <- Map.toList (getPrimFns pfs)])
-
 allDocs :: [(Text, Text, a)] -> [(Ident, Maybe Text, a)]
-allDocs = fmap $ \(x,y,z) -> (unsafeToIdent x, Just y, z)
-=======
-      Left e  -> throwErrorHere $ ThrownError (Ident "parse-error") (String e)
->>>>>>> b3b4ad0c
+allDocs = fmap $ \(x,y,z) -> (unsafeToIdent x, Just y, z)
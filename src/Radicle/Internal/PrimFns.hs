{-# LANGUAGE QuasiQuotes #-}

module Radicle.Internal.PrimFns where

import           Protolude hiding (TypeError)

import qualified Data.Aeson as Aeson
import qualified Data.Default as Default
import qualified Data.IntMap as IntMap
import qualified Data.Map as Map
import           Data.Sequence (Seq(..))
import qualified Data.Sequence as Seq
import qualified Data.Text as T
import           GHC.Exts (IsList(..))
import           Text.Megaparsec (parseErrorPretty)
import qualified Text.Pandoc as Pandoc

import qualified Radicle.Internal.Annotation as Ann
import           Radicle.Internal.Core
import           Radicle.Internal.Crypto
import           Radicle.Internal.Doc (md)
import qualified Radicle.Internal.Doc as Doc
import qualified Radicle.Internal.Number as Num
import           Radicle.Internal.Parse
import           Radicle.Internal.Pretty
import qualified Radicle.Internal.UUID as UUID

-- | A Bindings with an Env containing only 'eval' and only pure primops.
pureEnv :: forall m. (Monad m) => Bindings (PrimFns m)
pureEnv =
    addPrimFns purePrimFns $ Bindings e mempty mempty 0
  where
    e = fromList . allDocs $
          [ ( "eval"
            , [md|The evaluation function used to evaluate inputs. Intially
                 this is set to `base-eval`.|]
            , PrimFn $ unsafeToIdent "base-eval"
            )
          ]

-- | The added primitives override previously defined primitives and
-- variables with the same name.
addPrimFns  :: PrimFns m -> Bindings (PrimFns m) -> Bindings (PrimFns m)
addPrimFns primFns bindings =
    bindings { bindingsPrimFns = primFns <> bindingsPrimFns bindings
             , bindingsEnv = primFnsEnv <> bindingsEnv bindings
             }

  where
    primFnsEnv = Env $ Map.fromList
      $
      [ (pfn, Doc.Docd d (PrimFn pfn)) | (pfn, Doc.Docd d _) <- Map.toList (getPrimFns primFns)]


-- | The universal primops. These are available in chain evaluation.
purePrimFns :: forall m. (Monad m) => PrimFns m
purePrimFns = fromList $ allDocs $
    [ ( "base-eval"
      , [md|The default evaluation function. Expects an expression and a radicle
           state. Return a list of length 2 consisting of the result of the
           evaluation and the new state.|]
      , \case
          [expr, st] -> case (fromRad st :: Either Text (Bindings ())) of
              Left e -> throwErrorHere $ OtherError e
              Right st' -> do
                prims <- gets bindingsPrimFns
                withBindings (const $ fmap (const prims) st') $ do
                  val <- baseEval expr
                  st'' <- get
                  pure $ List [val, toRad st'']
          xs -> throwErrorHere $ WrongNumberOfArgs "base-eval" 2 (length xs)
      )
    , ( "pure-env"
      , [md|Returns a pure initial radicle state. This is the state of a radicle
           chain before it has processed any inputs.|]
      , \case
          [] -> pure $ toRad (pureEnv :: Bindings (PrimFns m))
          xs -> throwErrorHere $ WrongNumberOfArgs "pure-env" 0 (length xs)
      )
    , ("apply"
      , [md|Calls the first argument (a function) using as arguments the
           elements of the the second argument (a list).|]
      , \case
          [fn, List args] -> callFn fn args
          [_, _]          -> throwErrorHere $ TypeError "apply: expecting list as second arg"
          xs -> throwErrorHere $ WrongNumberOfArgs "apply" 2 (length xs))
    , ( "read"
      , [md|Parses a string into a radicle value. Does not evaluate the value.|]
      , oneArg "read" $ \case
          String s -> readValue s
          _ -> throwErrorHere $ TypeError "read: expects string"
      )
    , ( "read-many"
      , [md|Parses a string into a vector of radicle values. Does not evaluate the values.|]
      , oneArg "read-many" $ \case
          String s -> readValues s
          _ -> throwErrorHere $ TypeError "read-many: expects string"
      )
    , ("get-current-env"
      , [md|Returns the current radicle state.|]
      , \case
          [] -> toRad <$> get
          xs -> throwErrorHere $ WrongNumberOfArgs "get-current-env" 0 (length xs))
    , ( "set-current-env"
      , [md|Replaces the radicle state with the one provided.|]
      , oneArg "set-current-env" $ \x -> do
          e' :: Bindings () <- fromRadOtherErr x
          e <- get
          put e { bindingsEnv = bindingsEnv e'
                , bindingsNextRef = bindingsNextRef e'
                , bindingsRefs = bindingsRefs e'
                }
          pure ok
      )
    , ("list"
      , [md|Turns the arguments into a list.|]
      , pure . List)
    , ("dict"
      , [md|Given an even number of arguments, creates a dict where the `2i`-th argument
           is the key for the `2i+1`th argument.|]
      , (Dict . foldr (uncurry Map.insert) mempty <$>)
                        . evenArgs "dict")
    , ("throw"
      , [md|Throws an exception. The first argument should be an atom used as a label for
           the exception, the second can be any value.|]
      , \case
          [Atom label, exc] -> throwErrorHere $ ThrownError label exc
          [_, _]            -> throwErrorHere $ TypeError "throw: first argument must be atom"
          xs                -> throwErrorHere $ WrongNumberOfArgs "throw" 2 (length xs))
    , ( "eq?"
      , [md|Checks if two values are equal.|]
      , \case
          [a, b] -> pure $ Boolean (a == b)
          xs     -> throwErrorHere $ WrongNumberOfArgs "eq?" 2 (length xs))

    -- Vectors
    , ( "<>"
      , [md|Concatenates two vectors.|]
      , twoArg "<>" $ \case
          (Vec xs, Vec ys) -> pure $ Vec (xs Seq.>< ys)
          _ -> throwErrorHere $ TypeError "<>: both arguments must be vectors"
      )
    , ( "add-left"
      , [md|Adds an element to the left side of a vector.|]
      , twoArg "add-left" $ \case
          (x, Vec xs) -> pure $ Vec (x :<| xs)
          _ -> throwErrorHere $ TypeError "add-left: second argument must be a vector"
      )
    , ( "add-right"
      , [md|Adds an element to the right side of a vector.|]
      , twoArg "add-right" $ \case
          (x, Vec xs) -> pure $ Vec (xs :|> x)
          _ -> throwErrorHere $ TypeError "add-right: second argument must be a vector"
      )

    -- Lists
    , ("cons"
      , [md|Adds an element to the front of a list.|]
      , \case
          [x, List xs] -> pure $ List (x:xs)
          [_, _]       -> throwErrorHere $ TypeError "cons: second argument must be list"
          xs           -> throwErrorHere $ WrongNumberOfArgs "cons" 2 (length xs))
    , ("head"
      , [md|Retrieves the first element of a sequence if it exists. Otherwise throws an
           exception.|]
      , oneArg "head" $ \case
<<<<<<< HEAD
          List (x:_) -> pure x
          List []    -> throwErrorHere $ OtherError "head: empty list"
          _          -> throwErrorHere $ TypeError "head: expects list argument")

=======
          List (x:_)        -> pure x
          List []           -> throwErrorHere $ OtherError "head: empty list"
          Vec (x Seq.:<| _) -> pure x
          Vec Seq.Empty     -> throwErrorHere $ OtherError "head: empty vector"
          _                 -> throwErrorHere $ TypeError "head: expects sequence argument")
>>>>>>> ec184a04
    , ("tail"
      , [md|Given a non-empty sequence, returns the sequence of all the elements but the
           first. If the sequence is empty, throws an exception.|]
      , oneArg "tail" $ \case
          List (_:xs)        -> pure $ List xs
          List []            -> throwErrorHere $ OtherError "tail: empty list"
          Vec (_ Seq.:<| xs) -> pure $ Vec xs
          Vec Seq.Empty      -> throwErrorHere $ OtherError "tail: empty vector"
          _                  -> throwErrorHere $ TypeError "tail: expects sequence argument")

    -- Lists and Vecs
    , ( "drop"
      , [md|Returns all but the first `n` items of a sequence, unless the sequence is empty,
           in which case an exception is thrown.|]
      , twoArg "drop" $ \case
          (Number n, vs) -> case Num.isInt n of
            Left _ -> throwErrorHere $ OtherError "drop: first argument must be an int"
            Right i -> case vs of
              List xs -> pure . List $ drop i xs
              Vec xs -> pure . Vec $ Seq.drop i xs
              _ -> throwErrorHere $ TypeError $ "drop: second argument must be a list of vector"
          _ -> throwErrorHere $ TypeError $ "drop: first argument must be a number"
      )
    , ( "take"
      , [md|Returns the first `n` items of a sequence, unless the sequence is too short,
           in which case an exception is thrown.|]
      , twoArg "take" $ \case
          (Number n, vs) -> case floatingOrInteger n of
            Left (_ :: Double) -> throwErrorHere $ OtherError "take: first argument must be an integer"
            Right i -> case vs of
              List xs -> pure . List $ take i xs
              Vec xs -> pure . Vec $ Seq.take i xs
              _ -> throwErrorHere $ TypeError $ "take: second argument must be a list of vector"
          _ -> throwErrorHere $ TypeError $ "take: first argument must be a number"
      )
    , ( "nth"
      , [md|Given an integral number `n` and `xs`, returns the `n`th element
           (zero indexed) of `xs` when `xs` is a list or a vector. If `xs`
           does not have an `n`-th element, or if it is not a list or vector, then
           an exception is thrown.|]
      , \case
          [Number n, vs] -> case Num.isInt n of
            Left _ -> throwErrorHere $ OtherError "nth: first argument was not an integer"
            Right i -> do
              xs <- hoistEitherWith (const (toLangError . OtherError $ "nth: first argument must be sequential")) $ fromRad vs
              case xs `atMay` i of
                Just x  -> pure x
                Nothing -> throwErrorHere $ OtherError "nth: index out of bounds"
          [_,_] -> throwErrorHere $ TypeError "nth: expects a integer and a list or vector"
          xs -> throwErrorHere $ WrongNumberOfArgs "nth" 2 (length xs)
      )

    , ("lookup"
      , [md|Given a value `k` (the 'key') and a dict `d`, returns the value associated
           with `k` in `d`. If the key does not exist in `d` then `()` is returned
           instead. If `d` is not a dict then an exception is thrown.|]
      , \case
          [a, Dict m] -> pure $ case Map.lookup a m of
              Just v  -> v
              -- Probably an exception is better, but that seems cruel
              -- when you have no exception handling facilities.
              Nothing -> nil
          [_, _]      -> throwErrorHere $ TypeError $ "lookup: second argument must be a dict"
          xs -> throwErrorHere $ WrongNumberOfArgs "lookup" 2 (length xs))
    , ( "map-values"
      , [md|Given a function `f` and a dict `d`, returns a dict with the same keys as `d`
           but `f` applied to all the associated values.|]
      , twoArg "map-values" $ \case
          (f, Dict m) -> do
            let kvs = Map.toList m
            vs <- traverse (\v -> callFn f [v]) (snd <$> kvs)
            pure (Dict (Map.fromList (zip (fst <$> kvs) vs)))
          _ -> throwErrorHere $ TypeError $ "map-values: second argument must be a dict"
      )
    , ( "string-length"
      , [md|Returns the length of a string.|]
      , oneArg "string-length" $ \case
          String s -> pure . Number . fromIntegral . T.length $ s
          _ -> throwErrorHere $ TypeError "string-length: expecting string"
      )
    , ( "string-append"
      , [md|Concatenates a variable number of string arguments. If one of the arguments
           isn't a string then an exception is thrown.|]
      , \args ->
          let fromStr (String s) = Just s
              fromStr _          = Nothing
              ss = fromStr <$> args
          in if all isJust ss
              then pure . String . mconcat $ catMaybes ss
              else throwErrorHere $ TypeError "string-append: non-string argument"
      )
    , ( "markdown?"
      , [md|Checks that the input string is valid Markdown according
           to the [CommonMark spec](commonmark.org).|]
      , oneArg "markdown?" $ \case
          String s -> pure . Boolean . isRight $ Pandoc.runPure (Pandoc.readCommonMark Default.def s)
          _ -> throwErrorHere $ TypeError "markdown?: expects string"
      )
    , ( "insert"
      , [md|Given `k`, `v` and a dict `d`, returns a dict with the same associations
           as `d` but with `k` associated to `d`. If `d` isn't a dict then an exception
           is thrown.|]
      , \case
          [k, v, Dict m] -> pure . Dict $ Map.insert k v m
          [_, _, _]                -> throwErrorHere

                                      $ TypeError "insert: third argument must be a dict"
          xs -> throwErrorHere $ WrongNumberOfArgs "insert" 3 (length xs))
    , ( "delete"
      , [md|Given `k` and a dict `d`, returns a dict with the same associations as `d` but
           without the key `k`. If `d` isn't a dict then an exception is thrown.|]
      , twoArg "delete" $ \case
          (k, Dict m) -> pure . Dict $ Map.delete k m
          _ -> throwErrorHere $ TypeError "delete: second argument must be a dict"
      )
    -- The semantics of + and - in Scheme is a little messed up. (+ 3)
    -- evaluates to 3, and of (- 3) to -3. That's pretty intuitive.
    -- But while (+ 3 2 1) evaluates to 6, (- 3 2 1) evaluates to 0. So with -
    -- it is *not* correct to say that it's a foldl (-) 0. Instead, it
    -- special-cases on one-argument application. (Similarly with * and /.)
    --
    -- In order to avoid this sort of thing, we don't allow +,*,- and / to be
    -- applied to a single argument.
    , numBinop (+) "+" [md|Adds two numbers together.|]
    , numBinop (*) "*" [md|Multiplies two numbers together.|]
    , numBinop (-) "-" [md|Substracts one number from another.|]
    , ( "<"
      , [md|Checks if a number is strictly less than another.|]
      , \case
          [Number x, Number y] -> pure $ Boolean (x < y)
          [_, _]               -> throwErrorHere $ TypeError "<: expecting number"
          xs                   -> throwErrorHere $ WrongNumberOfArgs "<" 2 (length xs))
    , ( ">"
      , [md|Checks if a number is strictly greater than another.|]
      , \case
          [Number x, Number y] -> pure $ Boolean (x > y)
          [_, _]               -> throwErrorHere $ TypeError ">: expecting number"
          xs                   -> throwErrorHere $ WrongNumberOfArgs ">" 2 (length xs))
    , ( "integral?"
      , [md|Checks if a number is an integer.|]
      , oneArg "integral?" $ \case
          Number n -> case Num.isInteger n of
            Left _ -> pure $ Boolean False
            Right _ -> pure $ Boolean True
          _ -> throwErrorHere $ TypeError "integral?: expecting number"
      )
    , ( "foldl"
      , [md|Given a function `f`, an initial value `i` and a sequence (list or vector)
           `xs`, reduces `xs` to a single value by starting with `i` and repetitively
           combining values with `f`, using elements of `xs` from left to right.|]
      , \case
          [fn, init', v] -> do
            ls :: [Value] <- fromRadOtherErr v
            foldlM (\b a -> callFn fn [b, a]) init' ls
          xs                   -> throwErrorHere $ WrongNumberOfArgs "foldl" 3 (length xs))
    , ( "foldr"
      , [md|Given a function `f`, an initial value `i` and a sequence (list or vector)
           `xs`, reduces `xs` to a single value by starting with `i` and repetitively
           combining values with `f`, using elements of `xs` from right to left.|]
      , \case
          [fn, init', v] -> do
            ls :: [Value] <- fromRadOtherErr v
            foldrM (\b a -> callFn fn [b, a]) init' ls
          xs                   -> throwErrorHere $ WrongNumberOfArgs "foldr" 3 (length xs))
    , ( "map"
      , [md|Given a function `f` and a sequence (list or vector) `xs`, returns a sequence
           of the same size and type as `xs` but with `f` applied to all the elements.|]
      , \case
          [fn, List ls] -> List <$> traverse (callFn fn) (pure <$> ls)
          [fn, Vec ls]  -> Vec <$> traverse (callFn fn) (pure <$> ls)
          [_, _]        -> throwErrorHere $ TypeError "map: second argument should be a list or vector"
          xs            -> throwErrorHere $ WrongNumberOfArgs "map" 3 (length xs))
    , ( "keyword?"
      , isTy "keyword"
      , oneArg "keyword?" $ \case
          Keyword _ -> pure tt
          _         -> pure ff)
    , ( "atom?"
      , isTy "atom"
      , oneArg "atom?" $ \case
                  Atom _ -> pure tt
                  _      -> pure ff)
    , ( "list?"
      , isTy "list"
      , oneArg "list?" $ \case
                  List _ -> pure tt
                  _      -> pure ff)
    , ( "dict?"
      , isTy "dict"
      , oneArg "dict?" $ \case
                  Dict _ -> pure tt
                  _      -> pure ff)
    , ( "type"
      , [md|Returns a keyword representing the type of the argument; one of:
           `:atom`, `:keyword`, `:string`, `:number`, `:boolean`, `:list`,
           `:vector`, `:function`, `:dict`, `:ref`, `:function`.|]
      , let kw' = pure . Keyword . Ident
        in oneArg "type" $ \case
             Atom _ -> kw' "atom"
             Keyword _ -> kw' "keyword"
             String _ -> kw' "string"
             Number _ -> kw' "number"
             Boolean _ -> kw' "boolean"
             List _ -> kw' "list"
             Vec _ -> kw' "vector"
             PrimFn _ -> kw' "function"
             Dict _ -> kw' "dict"
             Ref _ -> kw' "ref"
             Lambda{} -> kw' "function"
      )
    , ( "string?"
      , isTy "string"
      , oneArg "string?" $ \case
          String _ -> pure tt
          _        -> pure ff)
    , ( "boolean?"
      , isTy "boolean"
      , oneArg "boolean?" $ \case
          Boolean _ -> pure tt
          _         -> pure ff)
    , ( "number?"
      , isTy "number"
      , oneArg "number?" $ \case
          Number _ -> pure tt
          _        -> pure ff)
    , ( "member?"
      , [md|Given `v` and structure `s`, checks if `x` exists in `s`. The structure `s`
           may be a list, vector or dict. If it is a list or a vector, it checks if `v`
           is one of the items. If `s` is a dict, it checks if `v` is one of the keys.|]
      , \case
          [x, List xs] -> pure . Boolean $ elem x xs
          [x, Vec xs]  -> pure . Boolean . isJust $ Seq.elemIndexL x xs
          [x, Dict m]  -> pure . Boolean $ Map.member x m
          [_, _]       -> throwErrorHere
                        $ TypeError "member?: second argument must be list"
          xs           -> throwErrorHere $ WrongNumberOfArgs "eq?" 2 (length xs))
    , ( "ref"
      , [md|Creates a ref with the argument as the initial value.|]
      , oneArg "ref" newRef)
    , ( "read-ref"
      , [md|Returns the current value of a ref.|]
      , oneArg "read-ref" $ \case
          Ref ref -> readRef ref
          _       -> throwErrorHere $ TypeError "read-ref: argument must be a ref")
    , ( "write-ref"
      , [md|Given a reference `r` and a value `v`, updates the value stored in `r` to be
           `v` and returns `v`.|]
      , \case
          [Ref (Reference x), v] -> do
              st <- get
              put $ st { bindingsRefs = IntMap.insert x v $ bindingsRefs st }
              pure v
          [_, _]                 -> throwErrorHere
                                  $ TypeError "write-ref: first argument must be a ref"
          xs                     -> throwErrorHere
                                  $ WrongNumberOfArgs "write-ref" 2 (length xs))
    , ( "show"
      , [md|Returns a string representing the argument value.|]
      , oneArg "show" (pure . String . renderPrettyDef))
    , ( "seq"
      , [md|Given a structure `s`, returns a sequence. Lists and vectors are returned
           without modification while for dicts a vector of key-value-pairs is returned:
           these are vectors of length 2 whose first item is a key and whose second item
           is the associated value.|]
      , oneArg "seq" $
          \case
            x@(List _) -> pure x
            x@(Vec _) -> pure x
            Dict kvs -> pure . Vec . Seq.fromList $ [Vec (Seq.fromList [k, v]) | (k,v) <- Map.toList kvs ]
            _ -> throwErrorHere $ TypeError "seq: can only be used on a list, vector or dictionary"
      )
    , ( "to-json"
      , [md|Returns a JSON formatted string representing the input value.|]
      , oneArg "to-json" $ \v -> String . toS . Aeson.encode <$>
          maybeJson v ?? toLangError (OtherError "Could not serialise value to JSON")
      )
    , ( "default-ecc-curve"
      , [md|Returns the default elliptic-curve used for generating cryptographic keys.|]
      ,
        \case
          [] -> pure $ toRad defaultCurve
          xs -> throwErrorHere $ WrongNumberOfArgs "default-ecc-curve" 0 (length xs)
      )
    , ( "verify-signature"
      , [md|Given a public key `pk`, a signature `s` and a message (string) `m`, checks
           that `s` is a signature of `m` for the public key `pk`.|]
      , \case
          [keyv, sigv, String msg] -> do
            key <- fromRadOtherErr keyv
            sig <- fromRadOtherErr sigv
            pure . Boolean $ verifySignature key sig msg
          [_, _, _] -> throwErrorHere $ OtherError "verify-signature: message must be a string"
          xs -> throwErrorHere $ WrongNumberOfArgs "verify-signature" 3 (length xs)
      )
    , ( "public-key?"
      , [md|Checks if a value represents a valid public key.|]
      , oneArg "public-key?" $
          \v -> case fromRad v of
                  Right (_ :: PublicKey) -> pure $ Boolean True
                  Left _                 -> pure $ Boolean False
      )
    , ( "uuid?"
      , [md|Checks if a string has the format of a UUID.|]
      , oneArg "uuid?" $ \case
          String t -> pure . Boolean . UUID.isUUID $ t
          _ -> throwErrorHere $ TypeError "uuid?: expects a string"
      )
    , ( "document"
      , [md|Used to add documentation to variables.|]
      , \case
          [Atom i, List _, String desc] -> do
            v <- lookupAtom i
            defineAtom i (Just desc) v
            pure nil
          [_,_,_] -> throwErrorHere $ OtherError "document: expects an atom, a list of argument docs, and a string."
          xs -> throwErrorHere $ WrongNumberOfArgs "document" 3 (length xs)
      )
    , ( "doc"
      , [md|Returns the documentation string for a variable. To print it instead, use `doc!`.|]
      , oneArg "doc" $ \case
          Atom i -> do d <- lookupAtomDoc i
                       pure . String $
                         fromMaybe ("No documentation found for " <> fromIdent i <> ".") d
          _ -> throwErrorHere $ OtherError "doc: expects an atom"
      )
    ]
  where
    isTy t = "Checks if the argument is a " <> t <> "."

    fromRadOtherErr :: (FromRad Ann.WithPos a) => Value -> Lang m a
    fromRadOtherErr = hoistEither . first (toLangError . OtherError) . fromRad

    tt = Boolean True
    ff = Boolean False

    ok = kw "ok"

    kw = Keyword . Ident

    numBinop :: (Rational -> Rational -> Rational)
             -> Text
             -> Text
             -> (Text, Text, [Value] -> Lang m Value)
    numBinop fn name doc = (name, doc, \case
        Number x:x':xs -> foldM go (Number x) (x':xs)
          where
            go (Number a) (Number b) = pure . Number $ fn a b
            go _ _ = throwErrorHere . TypeError
                   $ name <> ": expecting number"
        [Number _] -> throwErrorHere
                    $ OtherError $ name <> ": expects at least 2 arguments"
        _ -> throwErrorHere $ TypeError $ name <> ": expecting number")

-- * Helpers

-- Many primFns have a single argument.
oneArg :: Monad m => Text -> (Value -> Lang m Value) -> [Value] -> Lang m Value
oneArg fname f = \case
  [x] -> f x
  xs -> throwErrorHere $ WrongNumberOfArgs fname 1 (length xs)

twoArg :: Monad m => Text -> ((Value, Value) -> Lang m Value) -> [Value] -> Lang m Value
twoArg fname f = \case
  [x, y] -> f (x, y)
  xs -> throwErrorHere $ WrongNumberOfArgs fname 2 (length xs)

readValue
    :: (MonadError (LangError Value) m)
    => Text
    -> m Value
readValue s = do
    let p = parse "[read-primop]" s
    case p of
      Right v -> pure v
      Left e  -> throwErrorHere $ ThrownError (Ident "parse-error") (String e)

readValues
    :: (MonadError (LangError Value) m)
    => Text
    -> m Value
readValues s = do
    let p = parseValues "[read-many-primop]" s
    case p of
      Right v -> pure . Vec $ Seq.fromList v
      Left e  -> throwErrorHere $ ThrownError (Ident "parse-error") (String . toS $ parseErrorPretty e)

allDocs :: [(Text, Text, a)] -> [(Ident, Maybe Text, a)]
allDocs = fmap $ \(x,y,z) -> (unsafeToIdent x, Just y, z)<|MERGE_RESOLUTION|>--- conflicted
+++ resolved
@@ -164,18 +164,11 @@
       , [md|Retrieves the first element of a sequence if it exists. Otherwise throws an
            exception.|]
       , oneArg "head" $ \case
-<<<<<<< HEAD
-          List (x:_) -> pure x
-          List []    -> throwErrorHere $ OtherError "head: empty list"
-          _          -> throwErrorHere $ TypeError "head: expects list argument")
-
-=======
           List (x:_)        -> pure x
           List []           -> throwErrorHere $ OtherError "head: empty list"
           Vec (x Seq.:<| _) -> pure x
           Vec Seq.Empty     -> throwErrorHere $ OtherError "head: empty vector"
           _                 -> throwErrorHere $ TypeError "head: expects sequence argument")
->>>>>>> ec184a04
     , ("tail"
       , [md|Given a non-empty sequence, returns the sequence of all the elements but the
            first. If the sequence is empty, throws an exception.|]
@@ -203,8 +196,8 @@
       , [md|Returns the first `n` items of a sequence, unless the sequence is too short,
            in which case an exception is thrown.|]
       , twoArg "take" $ \case
-          (Number n, vs) -> case floatingOrInteger n of
-            Left (_ :: Double) -> throwErrorHere $ OtherError "take: first argument must be an integer"
+          (Number n, vs) -> case Num.isInt n of
+            Left _ -> throwErrorHere $ OtherError "take: first argument must be an integer"
             Right i -> case vs of
               List xs -> pure . List $ take i xs
               Vec xs -> pure . Vec $ Seq.take i xs
@@ -318,7 +311,7 @@
       , [md|Checks if a number is an integer.|]
       , oneArg "integral?" $ \case
           Number n -> case Num.isInteger n of
-            Left _ -> pure $ Boolean False
+            Left _  -> pure $ Boolean False
             Right _ -> pure $ Boolean True
           _ -> throwErrorHere $ TypeError "integral?: expecting number"
       )

--- conflicted
+++ resolved
@@ -280,22 +280,16 @@
     --
     -- In order to avoid this sort of thing, we don't allow +,*,- and / to be
     -- applied to a single argument.
-<<<<<<< HEAD
-    , numBinop (+) "+" [md|Adds two numbers together.|]
-    , numBinop (*) "*" [md|Multiplies two numbers together.|]
-    , numBinop (-) "-" [md|Substracts one number from another.|]
+    , numBinop (+) "+" "Adds two numbers together."
+    , numBinop (*) "*" "Multiplies two numbers together."
+    , numBinop (-) "-" "Substracts one number from another."
     , ( "/"
-      , [md|Divides one number by another. Throws an exception if the second argument is 0.|]
+      , "Divides one number by another. Throws an exception if the second argument is 0."
       , twoArg "/" $ \case
           (Number x, Number y) | y /= 0 -> pure $ Number (x / y)
           (Number _, Number _) -> throwErrorHere $ OtherError "Can't divide by 0"
           _ -> throwErrorHere $ TypeError "/: expects two numbers"
       )
-=======
-    , numBinop (+) "+" "Adds two numbers together."
-    , numBinop (*) "*" "Multiplies two numbers together."
-    , numBinop (-) "-" "Substracts one number from another."
->>>>>>> 98323e33
     , ( "<"
       , "Checks if a number is strictly less than another."
       , \case

--- conflicted
+++ resolved
@@ -3,11 +3,7 @@
   , purePrimops
   , evalArgs
   , evalOneArg
-<<<<<<< HEAD
-  , read
-=======
   , readValue
->>>>>>> 354eaee9
   , kwLookup
   , makeBindings
   , unmakeBindings
@@ -49,8 +45,7 @@
           xs -> throwError $ WrongNumberOfArgs "eval-with-env" 2 (length xs))
     , ( "read"
       , evalOneArg "read" $ \case
-<<<<<<< HEAD
-          String s -> read s
+          String s -> readValue s
           _ -> throwError $ TypeError "read: expects string"
       )
     , ("apply", evalArgs $ \case
@@ -60,11 +55,6 @@
     , ("get-current-env", \case
           [] -> unmakeBindings <$> get
           xs -> throwError $ WrongNumberOfArgs "get-current-env" 0 (length xs))
-=======
-          String s -> readValue s
-          _ -> throwError $ TypeError "read: expects string"
-      )
->>>>>>> 354eaee9
     , ("list", evalArgs $ \args -> pure $ List args)
     , ("dict", evalArgs $ (Dict . foldr (uncurry Map.insert) mempty <$>) . evenArgs "dict")
     , ("quote", \args -> case args of
@@ -279,13 +269,8 @@
   [x] -> f x
   xs -> throwError $ WrongNumberOfArgs fname 1 (length xs)
 
-<<<<<<< HEAD
-read :: (MonadError (LangError Value) m, MonadState (Bindings n) m) => Text -> m Value
-read s = do
-=======
 readValue :: (MonadError (LangError Value) m, MonadState (Bindings n) m) => Text -> m Value
 readValue s = do
->>>>>>> 354eaee9
     allPrims <- gets bindingsPrimops
     let p = parse "[read-primop]" s (Map.keys allPrims)
     case p of

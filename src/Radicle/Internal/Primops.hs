module Radicle.Internal.Primops
  ( pureEnv
  , purePrimops
  , evalArgs
  , evalOneArg
  , readValue
  , kwLookup
  , makeBindings
  , unmakeBindings
  , (??)
  ) where

import           Protolude hiding (TypeError)

import qualified Data.IntMap as IntMap
import qualified Data.Map as Map
import           Data.Scientific (Scientific, floatingOrInteger)
import           GHC.Exts (IsList(..))

import           Radicle.Internal.Core
import           Radicle.Internal.Pretty
import           Radicle.Internal.Parse

-- | A Bindings with an Env containing only 'eval' and only pure primops.
pureEnv :: (Monad m) => Bindings m
pureEnv = Bindings e purePrimops r 1
  where
    e = fromList [ (toIdent "eval", Primop $ toIdent "base-eval")
                 , (toIdent "_doc-ref", Ref $ Reference 0)
                 ]
    r = fromList [ (0, Dict mempty) ]

-- | The universal primops. These are available in chain evaluation, and are
-- not shadowable via 'define'.
purePrimops :: forall m. (Monad m) => Primops m
purePrimops = fromList $ first Ident <$>
    [ ("base-eval", evalOneArg "base-eval" baseEval)
<<<<<<< HEAD
    , ( "pure-env"
      , \case
          [] -> pure $ unmakeBindings (pureEnv :: Bindings m)
          xs -> throwError $ WrongNumberOfArgs "pure-env" 0 (length xs)
      )
    , ("eval-with-env", evalArgs $ \case
          [expr, env] -> do
              bnds <- makeBindings env
              let (evalRes, bnds') = runIdentity $ runLang bnds $ eval expr
              case evalRes of
                  Left e    -> throwError e
                  Right res -> pure $ List [res, unmakeBindings bnds']
          xs -> throwError $ WrongNumberOfArgs "eval-with-env" 2 (length xs))
    , ("apply", evalArgs $ \case
          [fn, List args] -> eval . List $ fn:args
          [_, _]          -> throwError $ TypeError "apply: expecting list as second arg"
          xs -> throwError $ WrongNumberOfArgs "apply" 2 (length xs))
    , ( "read"
      , evalOneArg "read" $ \case
          String s -> readValue s
          _ -> throwError $ TypeError "read: expects string"
      )
    , ("get-current-env", \case
          [] -> unmakeBindings <$> get
          xs -> throwError $ WrongNumberOfArgs "get-current-env" 0 (length xs))
=======
>>>>>>> 112f5205
    , ("list", evalArgs $ \args -> pure $ List args)
    , ("dict", evalArgs $ (Dict . foldr (uncurry Map.insert) mempty <$>) . evenArgs "dict")
    , ("quote", \args -> case args of
          [v] -> pure v
          xs  -> throwError $ WrongNumberOfArgs "quote" 1 (length xs))
    , ("define", \args -> case args of
          [Atom name, val] -> do
              val' <- baseEval val
              defineAtom name val'
              pure nil
          [_, _]           -> throwError $ OtherError "define expects atom for first arg"
          xs               -> throwError $ WrongNumberOfArgs "define" 2 (length xs))
    , ("do", evalArgs $ pure . lastDef nil)
    , ("catch", \args -> case args of
          [l, form, handler] -> do
              mlabel <- baseEval l
              case mlabel of
                  Atom label -> baseEval form `catchError` \e -> do
                     (thrownLabel, thrownValue) <- errorToValue e
                     if thrownLabel == label || label == Ident "any"
                         then handler $$ [thrownValue]
                         else baseEval form
                  _ -> throwError $ TypeError "catch: first argument must be atom"
          xs -> throwError $ WrongNumberOfArgs "catch" 3 (length xs))
    , ("throw", evalArgs $ \args -> case args of
          [Atom label, exc] -> throwError $ ThrownError label exc
          [_, _]            -> throwError $ TypeError "throw: first argument must be atom"
          xs                -> throwError $ WrongNumberOfArgs "throw" 2 (length xs))
    , ("eq?", evalArgs $ \args -> case args of
          [a, b] -> pure $ Boolean (a == b)
          xs     -> throwError $ WrongNumberOfArgs "eq?" 2 (length xs))
    , ("cons", evalArgs $ \args -> case args of
          [x, List xs] -> pure $ List (x:xs)
          [_, _]       -> throwError $ TypeError "cons: second argument must be list"
          xs           -> throwError $ WrongNumberOfArgs "cons" 2 (length xs))
    , ("head", evalOneArg "head" $ \case
          List (x:_) -> pure x
          List []    -> throwError $ OtherError "head: empty list"
          _          -> throwError $ TypeError "head: expects list argument")
    , ("tail", evalOneArg "tail" $ \case
          List (_:xs) -> pure $ List xs
          List []     -> throwError $ OtherError "tail: empty list"
          _           -> throwError $ TypeError "tail: expects list argument")
<<<<<<< HEAD
    , ( "nth"
      , evalArgs $ \case
          [Number n, List xs] -> case floatingOrInteger n of
            Left (_ :: Double) -> throwError $ OtherError "nth: first argument was not an integer"
            Right i -> do
              let x_ = indexMay i xs
              case x_ of
                Just x -> pure x
                Nothing -> throwError $ OtherError "nth: index out of bounds"
          [_,_] -> throwError $ TypeError "nth: expects a integer and a list"
          xs -> throwError $ WrongNumberOfArgs "nth" 2 (length xs)
      )
=======
>>>>>>> 112f5205
    , ("lookup", evalArgs $ \args -> case args of
          [a, Dict m] -> pure $ case Map.lookup a m of
              Just v  -> v
              -- Probably an exception is better, but that seems cruel
              -- when you have no exception handling facilities.
              Nothing -> nil
          [_, _]      -> throwError $ TypeError "lookup: second argument must be map"
          xs -> throwError $ WrongNumberOfArgs "lookup" 2 (length xs))
    , ("string-append", evalArgs $ \args ->
          let fromStr (String s) = Just s
              fromStr _          = Nothing
              ss = fromStr <$> args
          in if all isJust ss
              then pure . String . mconcat $ catMaybes ss
              else throwError $ TypeError "string-append: non-string argument")
    , ("insert", evalArgs $ \args -> case args of
          [k, v, Dict m] -> pure . Dict $ Map.insert k v m
          [_, _, _]                -> throwError
                                    $ TypeError "insert: third argument must be a dict"
          xs -> throwError $ WrongNumberOfArgs "insert" 3 (length xs))
    -- The semantics of + and - in Scheme is a little messed up. (+ 3)
    -- evaluates to 3, and of (- 3) to -3. That's pretty intuitive.
    -- But while (+ 3 2 1) evaluates to 6, (- 3 2 1) evaluates to 0. So with -
    -- it is *not* correct to say that it's a foldl (-) 0. Instead, it
    -- special-cases on one-argument application. (Similarly with * and /.)
    --
    -- In order to avoid this sort of thing, we don't allow +,*,- and / to be
    -- applied to a single argument.
    , numBinop (+) "+"
    , numBinop (*) "*"
    , numBinop (-) "-"
    , ("<", evalArgs $ \args -> case args of
          [Number x, Number y] -> pure $ Boolean (x < y)
          [_, _]               -> throwError $ TypeError "<: expecting number"
          xs                   -> throwError $ WrongNumberOfArgs "<" 2 (length xs))
    , (">", evalArgs $ \args -> case args of
          [Number x, Number y] -> pure $ Boolean (x > y)
          [_, _]               -> throwError $ TypeError ">: expecting number"
          xs                   -> throwError $ WrongNumberOfArgs ">" 2 (length xs))
    , ("foldl", evalArgs $ \args -> case args of
          [fn, init', List ls] -> foldlM (\b a -> callFn fn [b, a]) init' ls
          [_, _, _]            -> throwError
                                $ TypeError "foldl: third argument should be a list"
          xs                   -> throwError $ WrongNumberOfArgs "foldl" 3 (length xs))
    , ("foldr", evalArgs $ \args -> case args of
          [fn, init', List ls] -> foldrM (\b a -> callFn fn [b, a]) init' ls
          [_, _, _]            -> throwError
                                $ TypeError "foldr: third argument should be a list"
          xs                   -> throwError $ WrongNumberOfArgs "foldr" 3 (length xs))
    , ("map", evalArgs $ \args -> case args of
          [fn, List ls] -> List <$> traverse (callFn fn) (pure <$> ls)
          [_, _]        -> throwError $ TypeError "map: second argument should be a list"
          xs            -> throwError $ WrongNumberOfArgs "map" 3 (length xs))
    , ("keyword?", evalOneArg "keyword?" $ \case
          Keyword _ -> pure tt
          _         -> pure ff)
    , ("atom?", evalOneArg "atom?" $ \case
                  Atom _ -> pure tt
                  _      -> pure ff)
    , ("list?", evalOneArg "list?" $ \case
                  List _ -> pure tt
                  _      -> pure ff)
    , ("string?", evalOneArg "string?" $ \case
          String _ -> pure tt
          _        -> pure ff)
    , ("boolean?", evalOneArg "boolean?" $ \case
          Boolean _ -> pure tt
          _         -> pure ff)
    , ("number?", evalOneArg "number?" $ \case
          Number _ -> pure tt
          _        -> pure ff)
    , ("member?", evalArgs $ \args -> case args of
          [x, List xs] -> pure . Boolean $ elem x xs
          [_, _]       -> throwError
                        $ TypeError "member?: second argument must be list"
          xs           -> throwError $ WrongNumberOfArgs "eq?" 2 (length xs))
    , ("if", \args -> case args of
          [condition, t, f] -> do
            b <- baseEval condition
            -- I hate this as much as everyone that might ever read Haskell, but
            -- in Lisps a lot of things that one might object to are True...
            if b == ff then baseEval f else baseEval t
          xs -> throwError $ WrongNumberOfArgs "if" 3 (length xs))
<<<<<<< HEAD
    , ( "cond", (cond =<<) . evenArgs "cond" )
=======
>>>>>>> 112f5205
    , ("ref", evalOneArg "ref" newRef)
    , ("read-ref", evalOneArg "read-ref" $ \case
          Ref (Reference x) -> gets bindingsRefs >>= \m -> case IntMap.lookup x m of
            Nothing -> throwError $ Impossible "undefined reference"
            Just v  -> pure v
          _                 -> throwError $ TypeError "read-ref: argument must be a ref")
    , ("write-ref", evalArgs $ \args -> case args of
          [Ref (Reference x), v] -> do
              st <- get
              put $ st { bindingsRefs = IntMap.insert x v $ bindingsRefs st }
              pure nil
          [_, _]                 -> throwError
                                  $ TypeError "write-ref: first argument must be a ref"
          xs                     -> throwError
                                  $ WrongNumberOfArgs "write-ref" 2 (length xs))
    , ("show", evalOneArg "show" (pure . String . renderPrettyDef))
    , ( "seq"
      , evalOneArg "seq" $
          \case
            x@(List _) -> pure x
            Dict kvs -> pure $ List [List [k, v] | (k,v) <- Map.toList kvs ]
<<<<<<< HEAD
            _ -> throwError $ TypeError "seq: can only create a list from a list or a dict"
=======
            _ -> throwError $ TypeError "seq: can only create a list from a list of a dict"
>>>>>>> 112f5205
      )
    ]
  where

    tt = Boolean True
    ff = Boolean False

    cond = \case
      [] -> pure nil
      (c,e):ps -> do
        b <- baseEval c
        if b /= ff
          then baseEval e
          else cond ps

    indexMay :: Int -> [a] -> Maybe a
    indexMay _ [] = Nothing
    indexMay 0 (x:_) = pure x
    indexMay n (_:xs) = indexMay (n - 1) xs

    -- | Some forms/functions expect an even number or arguments.
    evenArgs name = \case
      [] -> pure []
      [_] -> throwError . OtherError $ name <> ": expects an even number of arguments"
      x:y:xs -> do
        ps <- evenArgs name xs
        pure ((x,y):ps)

    -- Many primops evaluate a single argument.
    evalOneArg fname f = evalArgs $ \case
      [x] -> f x
      xs -> throwError $ WrongNumberOfArgs fname 1 (length xs)

    tt = Boolean True
    ff = Boolean False

    numBinop :: (Scientific -> Scientific -> Scientific)
             -> Text
             -> (Text, [Value] -> Lang m Value)
    numBinop fn name = (name, evalArgs $ \args -> case args of
        Number x:x':xs -> foldM go (Number x) (x':xs)
          where
            go (Number a) (Number b) = pure . Number $ fn a b
            go _ _ = throwError . TypeError
                   $ name <> ": expecting number"
        [Number _] -> throwError
                    $ OtherError $ name <> ": expects at least 2 arguments"
        _ -> throwError $ TypeError $ name <> ": expecting number")

-- * Helpers

-- | Many primops evaluate their arguments just as normal functions do.
evalArgs :: Monad m => ([Value] -> Lang m Value) -> [Value] -> Lang m Value
evalArgs f args = traverse baseEval args >>= f

-- Many primops evaluate a single argument.
evalOneArg :: Monad m => Text -> (Value -> Lang m Value) -> [Value] -> Lang m Value
evalOneArg fname f = evalArgs $ \case
  [x] -> f x
  xs -> throwError $ WrongNumberOfArgs fname 1 (length xs)

readValue :: (MonadError (LangError Value) m, MonadState (Bindings n) m) => Text -> m Value
readValue s = do
    allPrims <- gets bindingsPrimops
    let p = parse "[read-primop]" s (Map.keys allPrims)
    case p of
      Right v -> pure v
      Left e -> throwError $ ThrownError (Ident "parse-error") (String e)

-- | Convert Bindings into a Value that can be used with radicle.
unmakeBindings :: Bindings m -> Value
unmakeBindings bnds = Dict $ Map.fromList
    [ (Keyword $ Ident "env", Dict $ Map.mapKeys Atom $ fromEnv $ bindingsEnv bnds)
    , (Keyword $ Ident "refs", List $ IntMap.elems (bindingsRefs bnds))
    ]

-- | Convert a value into Bindings, or throw an error.
makeBindings :: (Monad m, Monad n) => Value -> Lang m (Bindings n)
makeBindings val = case val of
    Dict d -> do
        env' <- kwLookup "env" d ?? "expecting 'env' key"
        refs' <- kwLookup "refs" d ?? "expecting 'refs' key"
        (nextRef, refs) <- makeRefs refs'
        env <- makeEnv env'
        pure $ Bindings env purePrimops refs nextRef
    _ -> throwError $ TypeError "expecting dict"
  where
    makeEnv env = case env of
        Dict d -> fmap (Env . Map.fromList)
                $ forM (Map.toList d) $ \(k, v) -> case k of
            Atom i -> pure (i, v)
            _      -> throwError $ TypeError "Expecting atom keys"
        _ -> throwError $ TypeError "Expecting dict"

    makeRefs refs = case refs of
        List ls -> pure (length ls, IntMap.fromList $ zip [0..] ls)
        _       -> throwError $ TypeError "Expecting dict"


kwLookup :: Text -> Map Value Value -> Maybe Value
kwLookup key = Map.lookup (Keyword $ Ident key)

-- | Throws an OtherError with the specified message if the Maybe is not a
-- Just.
(??) :: MonadError (LangError Value) m => Maybe a -> Text -> m a
a ?? msg = case a of
    Nothing -> throwError $ OtherError msg
    Just v  -> pure v
<|MERGE_RESOLUTION|>--- conflicted
+++ resolved
@@ -35,7 +35,6 @@
 purePrimops :: forall m. (Monad m) => Primops m
 purePrimops = fromList $ first Ident <$>
     [ ("base-eval", evalOneArg "base-eval" baseEval)
-<<<<<<< HEAD
     , ( "pure-env"
       , \case
           [] -> pure $ unmakeBindings (pureEnv :: Bindings m)
@@ -61,8 +60,6 @@
     , ("get-current-env", \case
           [] -> unmakeBindings <$> get
           xs -> throwError $ WrongNumberOfArgs "get-current-env" 0 (length xs))
-=======
->>>>>>> 112f5205
     , ("list", evalArgs $ \args -> pure $ List args)
     , ("dict", evalArgs $ (Dict . foldr (uncurry Map.insert) mempty <$>) . evenArgs "dict")
     , ("quote", \args -> case args of
@@ -106,7 +103,6 @@
           List (_:xs) -> pure $ List xs
           List []     -> throwError $ OtherError "tail: empty list"
           _           -> throwError $ TypeError "tail: expects list argument")
-<<<<<<< HEAD
     , ( "nth"
       , evalArgs $ \case
           [Number n, List xs] -> case floatingOrInteger n of
@@ -119,8 +115,6 @@
           [_,_] -> throwError $ TypeError "nth: expects a integer and a list"
           xs -> throwError $ WrongNumberOfArgs "nth" 2 (length xs)
       )
-=======
->>>>>>> 112f5205
     , ("lookup", evalArgs $ \args -> case args of
           [a, Dict m] -> pure $ case Map.lookup a m of
               Just v  -> v
@@ -204,10 +198,7 @@
             -- in Lisps a lot of things that one might object to are True...
             if b == ff then baseEval f else baseEval t
           xs -> throwError $ WrongNumberOfArgs "if" 3 (length xs))
-<<<<<<< HEAD
     , ( "cond", (cond =<<) . evenArgs "cond" )
-=======
->>>>>>> 112f5205
     , ("ref", evalOneArg "ref" newRef)
     , ("read-ref", evalOneArg "read-ref" $ \case
           Ref (Reference x) -> gets bindingsRefs >>= \m -> case IntMap.lookup x m of
@@ -229,17 +220,10 @@
           \case
             x@(List _) -> pure x
             Dict kvs -> pure $ List [List [k, v] | (k,v) <- Map.toList kvs ]
-<<<<<<< HEAD
             _ -> throwError $ TypeError "seq: can only create a list from a list or a dict"
-=======
-            _ -> throwError $ TypeError "seq: can only create a list from a list of a dict"
->>>>>>> 112f5205
       )
     ]
   where
-
-    tt = Boolean True
-    ff = Boolean False
 
     cond = \case
       [] -> pure nil
@@ -261,11 +245,6 @@
       x:y:xs -> do
         ps <- evenArgs name xs
         pure ((x,y):ps)
-
-    -- Many primops evaluate a single argument.
-    evalOneArg fname f = evalArgs $ \case
-      [x] -> f x
-      xs -> throwError $ WrongNumberOfArgs fname 1 (length xs)
 
     tt = Boolean True
     ff = Boolean False
